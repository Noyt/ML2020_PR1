{
 "cells": [
  {
   "cell_type": "code",
   "execution_count": 2,
   "metadata": {},
   "outputs": [],
   "source": [
    "import pandas as pd\n",
    "import seaborn as sns\n",
    "import numpy as np\n",
    "import matplotlib.pyplot as plt"
   ]
  },
  {
   "cell_type": "code",
   "execution_count": 3,
   "metadata": {},
   "outputs": [],
   "source": [
    "tr = pd.read_csv('data/train.csv', index_col='Id')\n",
    "sub = pd.read_csv('data/sample-submission.csv')"
   ]
  },
  {
   "cell_type": "code",
   "execution_count": 4,
   "metadata": {},
   "outputs": [],
   "source": [
    "def standardise(tx):\n",
    "    \"\"\"\n",
    "    Standardises over N samples each of the D features in the provided dataset\n",
    "    \n",
    "    tx: dataset (NxD)\n",
    "    returns: standardised dataset\n",
    "    \"\"\"\n",
    "    mean = np.mean(tx, axis=0)\n",
    "    tx = tx - mean\n",
    "    std = np.std(tx, axis=0)\n",
    "    tx = tx / std\n",
    "    return tx"
   ]
  },
  {
   "cell_type": "code",
   "execution_count": 5,
<<<<<<< HEAD
   "metadata": {},
   "outputs": [
    {
     "data": {
      "text/plain": [
       "count     250000\n",
       "unique         2\n",
       "top            b\n",
       "freq      164333\n",
       "Name: Prediction, dtype: object"
      ]
     },
     "execution_count": 5,
     "metadata": {},
     "output_type": "execute_result"
    }
   ],
   "source": [
    "tr['Prediction'].describe()\n",
    "#On voit que dans les données il y a 250'000 éléments, 164333 sont du bruits, soit 65.7332% des données,\n",
    "#85667 sont des signaux, soit 34.2778% des données"
   ]
  },
  {
   "cell_type": "code",
   "execution_count": 6,
   "metadata": {},
   "outputs": [
    {
     "data": {
      "text/plain": [
       "count     38114\n",
       "unique        2\n",
       "top           b\n",
       "freq      35279\n",
       "Name: Prediction, dtype: object"
      ]
     },
     "execution_count": 6,
     "metadata": {},
     "output_type": "execute_result"
    }
   ],
   "source": [
    "tr[tr['DER_mass_MMC'] < 0]['Prediction'].describe() #=> la masse dérivée du boson est négative"
   ]
  },
  {
   "cell_type": "code",
   "execution_count": 7,
   "metadata": {},
   "outputs": [
    {
     "data": {
      "text/plain": [
       "<matplotlib.axes._subplots.AxesSubplot at 0x24cabdb0488>"
      ]
     },
     "execution_count": 7,
     "metadata": {},
     "output_type": "execute_result"
    },
    {
     "data": {
      "image/png": "iVBORw0KGgoAAAANSUhEUgAAAYIAAAD4CAYAAADhNOGaAAAABHNCSVQICAgIfAhkiAAAAAlwSFlzAAALEgAACxIB0t1+/AAAADh0RVh0U29mdHdhcmUAbWF0cGxvdGxpYiB2ZXJzaW9uMy4xLjMsIGh0dHA6Ly9tYXRwbG90bGliLm9yZy+AADFEAAAPCklEQVR4nO3cb4xld13H8ffHXTaRP7HF0mHZXdwVV2VjINaxbUTNSKl2V8JiwoNWpU012TS2BhMNLJDoA5/UmChpqGw22NhGYkMAZTWLtRSvaLDYFkvLupaOVei6KxU0xWkfNAtfH8wlTse73Ttz78ww+32/ksncc36/3z3fb2ZyPvece2dSVUiS+vqOjS5AkrSxDAJJas4gkKTmDAJJas4gkKTmtm50AatxySWX1O7du1e19plnnuElL3nJdAv6NmfPPdhzD5P0/NBDD321ql6xfP+mDILdu3fz4IMPrmrtYDBgbm5uugV9m7PnHuy5h0l6TvKlUfu9NSRJzRkEktScQSBJzRkEktScQSBJzRkEktScQSBJzRkEktScQSBJzRkEktScQSBJzRkEktScQSBJzRkEktScQSBJzRkEktScQSBJzRkEktScQSBJzRkEktScQSBJzRkEktScQSBJzRkEktScQSBJzU0lCJJck+SxJPNJDo8YT5LbhuOPJLls2fiWJP+Y5C+mUY8kaXwTB0GSLcDtwH5gH3Bdkn3Lpu0H9g6/DgEfWDb+DuDkpLVIklZuGlcElwPzVfVEVT0H3A0cXDbnIHBXLbofuCjJdoAkO4GfBT44hVokSSu0dQrPsQN4csn2KeCKMebsAM4A7wPeCbzshQ6S5BCLVxPMzMwwGAxWVezCwsKq125W9tyDPfewFj1PIwgyYl+NMyfJm4GnquqhJHMvdJCqOgocBZidna25uRecfk6DwYDVrt2s7LkHe+5hLXqexq2hU8CuJds7gdNjznkD8JYk/8biLaU3JvnjKdQkSRrTNILgAWBvkj1JtgHXAseWzTkGXD/89NCVwNNVdaaq3l1VO6tq93Ddp6rqF6dQkyRpTBPfGqqqs0luAe4BtgB3VNWJJDcNx48Ax4EDwDzwLHDjpMeVJE3HNN4joKqOs3iyX7rvyJLHBdx8nucYAINp1CNJGp9/WSxJzRkEktScQSBJzRkEktScQSBJzRkEktScQSBJzRkEktScQSBJzRkEktScQSBJzRkEktScQSBJzRkEktScQSBJzRkEktScQSBJzRkEktScQSBJzRkEktScQSBJzRkEktScQSBJzRkEktScQSBJzRkEktScQSBJzRkEktScQSBJzRkEktTcVIIgyTVJHksyn+TwiPEkuW04/kiSy4b7dyX56yQnk5xI8o5p1CNJGt/EQZBkC3A7sB/YB1yXZN+yafuBvcOvQ8AHhvvPAr9eVa8FrgRuHrFWkrSGpnFFcDkwX1VPVNVzwN3AwWVzDgJ31aL7gYuSbK+qM1X1OYCq+h/gJLBjCjVJksY0jSDYATy5ZPsU//9kft45SXYDPwx8dgo1SZLGtHUKz5ER+2olc5K8FPgo8GtV9fWRB0kOsXhbiZmZGQaDwaqKXVhYWPXazcqee7DnHtai52kEwSlg15LtncDpceckeRGLIfChqvrYuQ5SVUeBowCzs7M1Nze3qmIHgwGrXbtZ2XMP9tzDWvQ8jVtDDwB7k+xJsg24Fji2bM4x4Prhp4euBJ6uqjNJAvwhcLKqfm8KtUiSVmjiK4KqOpvkFuAeYAtwR1WdSHLTcPwIcBw4AMwDzwI3Dpe/AXg78GiSh4f73lNVxyetS5I0nmncGmJ44j6+bN+RJY8LuHnEur9j9PsHkqR14l8WS1JzBoEkNWcQSFJzBoEkNWcQSFJzBoEkNWcQSFJzBoEkNWcQSFJzBoEkNWcQSFJzBoEkNWcQSFJzBoEkNWcQSFJzBoEkNWcQSFJzBoEkNWcQSFJzBoEkNWcQSFJzBoEkNWcQSFJzBoEkNWcQSFJzBoEkNWcQSFJzBoEkNWcQSFJzBoEkNWcQSFJzUwmCJNckeSzJfJLDI8aT5Lbh+CNJLht3rSRpbU0cBEm2ALcD+4F9wHVJ9i2bth/YO/w6BHxgBWslSWtoGlcElwPzVfVEVT0H3A0cXDbnIHBXLbofuCjJ9jHXSpLW0NYpPMcO4Mkl26eAK8aYs2PMtQAkOcTi1QQzMzMMBoNVFbuwsLDqtZuVPfdgzz2sRc/TCIKM2Fdjzhln7eLOqqPAUYDZ2dmam5tbQYn/ZzAYsNq1m5U992DPPaxFz9MIglPAriXbO4HTY87ZNsZaSdIamsZ7BA8Ae5PsSbINuBY4tmzOMeD64aeHrgSerqozY66VJK2hia8IqupskluAe4AtwB1VdSLJTcPxI8Bx4AAwDzwL3PhCayetSZI0vmncGqKqjrN4sl+678iSxwXcPO5aSdL68S+LJak5g0CSmjMIJKk5g0CSmjMIJKk5g0CSmjMIJKk5g0CSmjMIJKk5g0CSmjMIJKk5g0CSmjMIJKk5g0CSmjMIJKk5g0CSmjMIJKk5g0CSmjMIJKk5g0CSmjMIJKk5g0CSmjMIJKk5g0CSmjMIJKk5g0CSmjMIJKk5g0CSmjMIJKk5g0CSmpsoCJK8PMm9SR4ffr/4HPOuSfJYkvkkh5fs/90k/5zkkSR/muSiSeqRJK3cpFcEh4H7qmovcN9w+3mSbAFuB/YD+4DrkuwbDt8L/FBVvQ74IvDuCeuRJK3QpEFwELhz+PhO4K0j5lwOzFfVE1X1HHD3cB1V9VdVdXY4735g54T1SJJWaNIgmKmqMwDD75eOmLMDeHLJ9qnhvuV+CfjEhPVIklZo6/kmJPkk8MoRQ+8d8xgZsa+WHeO9wFngQy9QxyHgEMDMzAyDwWDMwz/fwsLCqtduVvbcgz33sBY9nzcIqupN5xpL8pUk26vqTJLtwFMjpp0Cdi3Z3gmcXvIcNwBvBq6qquIcquoocBRgdna25ubmzlf6SIPBgNWu3azsuQd77mEtep701tAx4Ibh4xuAj4+Y8wCwN8meJNuAa4frSHIN8C7gLVX17IS1SJJWYdIguBW4OsnjwNXDbZK8KslxgOGbwbcA9wAngQ9X1Ynh+vcDLwPuTfJwkiMT1iNJWqHz3hp6IVX1NeCqEftPAweWbB8Hjo+Y932THF+SNDn/sliSmjMIJKk5g0CSmjMIJKk5g0CSmjMIJKk5g0CSmjMIJKk5g0CSmjMIJKk5g0CSmjMIJKk5g0CSmjMIJKk5g0CSmjMIJKk5g0CSmjMIJKk5g0CSmjMIJKk5g0CSmjMIJKk5g0CSmjMIJKk5g0CSmjMIJKk5g0CSmjMIJKk5g0CSmjMIJKk5g0CSmpsoCJK8PMm9SR4ffr/4HPOuSfJYkvkkh0eM/0aSSnLJJPVIklZu0iuCw8B9VbUXuG+4/TxJtgC3A/uBfcB1SfYtGd8FXA18ecJaJEmrMGkQHATuHD6+E3jriDmXA/NV9URVPQfcPVz3Lb8PvBOoCWuRJK3C1gnXz1TVGYCqOpPk0hFzdgBPLtk+BVwBkOQtwL9X1eeTvOCBkhwCDgHMzMwwGAxWVfDCwsKq125W9tyDPfewFj2fNwiSfBJ45Yih9455jFFn+Ery4uFz/PQ4T1JVR4GjALOzszU3Nzfm4Z9vMBiw2rWblT33YM89rEXP5w2CqnrTucaSfCXJ9uHVwHbgqRHTTgG7lmzvBE4DrwH2AN+6GtgJfC7J5VX1HyvoQZI0gUnfIzgG3DB8fAPw8RFzHgD2JtmTZBtwLXCsqh6tqkurandV7WYxMC4zBCRpfU0aBLcCVyd5nMVP/twKkORVSY4DVNVZ4BbgHuAk8OGqOjHhcSVJUzLRm8VV9TXgqhH7TwMHlmwfB46f57l2T1KLJGl1/MtiSWrOIJCk5gwCSWrOIJCk5gwCSWrOIJCk5gwCSWrOIJCk5gwCSWrOIJCk5gwCSWrOIJCk5gwCSWrOIJCk5gwCSWrOIJCk5gwCSWrOIJCk5gwCSWrOIJCk5gwCSWrOIJCk5gwCSWrOIJCk5lJVG13DiiX5T+BLq1x+CfDVKZazGdhzD/bcwyQ9f09VvWL5zk0ZBJNI8mBVzW50HevJnnuw5x7WomdvDUlScwaBJDXXMQiObnQBG8Cee7DnHqbec7v3CCRJz9fxikCStIRBIEnNXbBBkOSaJI8lmU9yeMR4ktw2HH8kyWUbUec0jdHzLwx7fSTJZ5K8fiPqnKbz9bxk3o8m+UaSt61nfdM2Tr9J5pI8nOREkr9Z7xqnbYzf6+9K8udJPj/s+caNqHOaktyR5KkkXzjH+HTPX1V1wX0BW4B/Ab4X2AZ8Hti3bM4B4BNAgCuBz2503evQ848BFw8f7+/Q85J5nwKOA2/b6LrX+Gd8EfBPwKuH25dudN3r0PN7gN8ZPn4F8F/Ato2ufcK+fxK4DPjCOcanev66UK8ILgfmq+qJqnoOuBs4uGzOQeCuWnQ/cFGS7etd6BSdt+eq+kxV/fdw835g5zrXOG3j/JwBfhX4KPDUeha3Bsbp9+eBj1XVlwGqqkPPBbwsSYCXshgEZ9e3zOmqqk+z2Me5TPX8daEGwQ7gySXbp4b7VjpnM1lpP7/M4iuKzey8PSfZAfwccGQd61or4/yMvx+4OMkgyUNJrl+36tbGOD2/H3gtcBp4FHhHVX1zfcrbMFM9f22duJxvTxmxb/nnZMeZs5mM3U+Sn2IxCH58TStae+P0/D7gXVX1jcUXjJvaOP1uBX4EuAr4TuDvk9xfVV9c6+LWyDg9/wzwMPBG4DXAvUn+tqq+vtbFbaCpnr8u1CA4Bexasr2TxVcLK52zmYzVT5LXAR8E9lfV19aptrUyTs+zwN3DELgEOJDkbFX92fqUOFXj/l5/taqeAZ5J8mng9cBmDYJxer4RuLUWb57PJ/lX4AeBf1ifEjfEVM9fF+qtoQeAvUn2JNkGXAscWzbnGHD98N33K4Gnq+rMehc6ReftOcmrgY8Bb9/ErxCXOm/PVbWnqnZX1W7gI8CvbNIQgPF+rz8O/ESSrUleDFwBnFznOqdpnJ6/zOIVEElmgB8AnljXKtffVM9fF+QVQVWdTXILcA+Lnzq4o6pOJLlpOH6ExU+QHADmgWdZfFWxaY3Z828C3w38wfAV8tnaxP+5ccyeLxjj9FtVJ5P8JfAI8E3gg1U18iOIm8GYP+PfBv4oyaMs3jJ5V1Vt6n9NneRPgDngkiSngN8CXgRrc/7yX0xIUnMX6q0hSdKYDAJJas4gkKTmDAJJas4gkKTmDAJJas4gkKTm/hdKnxXN5ra8GAAAAABJRU5ErkJggg==\n",
      "text/plain": [
       "<Figure size 432x288 with 1 Axes>"
      ]
     },
     "metadata": {
      "needs_background": "light"
     },
     "output_type": "display_data"
    }
   ],
   "source": [
    "tr[tr['PRI_tau_eta']  >2.5]['Prediction'].hist() #Pas de bruit là dessus"
   ]
  },
  {
   "cell_type": "code",
   "execution_count": 8,
=======
>>>>>>> 14c6075c
   "metadata": {},
   "outputs": [],
   "source": [
    "massive = tr[tr['DER_mass_MMC'] > 0]"
   ]
  },
  {
   "cell_type": "code",
   "execution_count": 9,
   "metadata": {},
   "outputs": [
    {
     "data": {
      "text/plain": [
       "<matplotlib.axes._subplots.AxesSubplot at 0x24cad4ad448>"
      ]
     },
     "execution_count": 9,
     "metadata": {},
     "output_type": "execute_result"
    },
    {
     "data": {
      "image/png": "iVBORw0KGgoAAAANSUhEUgAAAYoAAAD4CAYAAADy46FuAAAABHNCSVQICAgIfAhkiAAAAAlwSFlzAAALEgAACxIB0t1+/AAAADh0RVh0U29mdHdhcmUAbWF0cGxvdGxpYiB2ZXJzaW9uMy4xLjMsIGh0dHA6Ly9tYXRwbG90bGliLm9yZy+AADFEAAATEUlEQVR4nO3cbaxdZXre8f9VuyEeRxBeyhG1aU2FlZaXRA1HDGna6lSOBreJYj6A6hEpprVkldI0rZBa00pFSmR1UDKlYVRQrUBtGDTguolsBZEZC3oUpQIznkwa8xKCFSg4uEOmJgRPCuGQux/2c5Ttk3Me473Pixn+P2lrr32vdT/r2f6wLq+XfVJVSJK0kL+w0hOQJJ3bDApJUpdBIUnqMigkSV0GhSSpa/VKT2CxXXLJJbVhw4aR+7/zne+wdu3axZuQJC2TcY5f3/jGN75dVX9pvnXfdUGxYcMGjhw5MnL/9PQ0U1NTizchSVom4xy/kvzvhdZ56UmS1GVQSJK6DApJUpdBIUnqMigkSV0GhSSpy6CQJHUZFJKkLoNCktT1XffLbElaaRt2Prki+92zeWn+/JBnFJKkLoNCktRlUEiSugwKSVKXQSFJ6jIoJEldBoUkqcugkCR1GRSSpC6DQpLUdcagSPJwkreTvDBU+/kkv5Pkt5P8SpLvH1p3d5JjSV5JcuNQ/bokR9u6+5Ok1c9L8kSrH06yYahnW5JX22vbYn1pSdLH93HOKPYAm+fUDgHXVNUPAr8L3A2Q5CpgK3B163kgyarW8yCwA9jYXrNjbgfeqaorgfuAe9tYFwH3AJ8FrgfuSXLh2X9FSdI4zhgUVfXrwMk5ta9V1Uz7+Bywvi1vAR6vqg+q6jXgGHB9ksuA86vq2aoq4BHgpqGevW15P7CpnW3cCByqqpNV9Q6DcJobWJKkJbYYfz32nwBPtOV1DIJj1vFW+7Atz63P9rwJUFUzSd4FLh6uz9NzmiQ7GJytMDExwfT09Mhf5tSpU2P1S9Jd186ceaMlsFTHr7GCIsm/A2aAx2ZL82xWnfqoPacXq3YDuwEmJydrampq4UmfwfT0NOP0S9LtK/hnxpfi+DXyU0/t5vJPALe2y0kw+F//5UObrQfeavX189RP60myGriAwaWuhcaSJC2jkYIiyWbg3wA/WVV/PLTqILC1Pcl0BYOb1s9X1QngvSQ3tPsPtwEHhnpmn2i6GXimBc9Xgc8lubDdxP5cq0mSltEZLz0l+QowBVyS5DiDJ5HuBs4DDrWnXJ+rqn9aVS8m2Qe8xOCS1J1V9VEb6g4GT1CtAZ5qL4CHgEeTHGNwJrEVoKpOJvk54Ottu5+tqtNuqkuSlt4Zg6KqPj9P+aHO9ruAXfPUjwDXzFN/H7hlgbEeBh4+0xwlSUvHX2ZLkroMCklSl0EhSeoyKCRJXQaFJKnLoJAkdRkUkqQug0KS1GVQSJK6DApJUpdBIUnqMigkSV0GhSSpy6CQJHUZFJKkLoNCktRlUEiSugwKSVKXQSFJ6jIoJEldBoUkqcugkCR1GRSSpK4zBkWSh5O8neSFodpFSQ4lebW9Xzi07u4kx5K8kuTGofp1SY62dfcnSaufl+SJVj+cZMNQz7a2j1eTbFusLy1J+vg+zhnFHmDznNpO4Omq2gg83T6T5CpgK3B163kgyarW8yCwA9jYXrNjbgfeqaorgfuAe9tYFwH3AJ8FrgfuGQ4kSdLyOGNQVNWvAyfnlLcAe9vyXuCmofrjVfVBVb0GHAOuT3IZcH5VPVtVBTwyp2d2rP3Apna2cSNwqKpOVtU7wCH+fGBJkpbY6hH7JqrqBEBVnUhyaauvA54b2u54q33YlufWZ3vebGPNJHkXuHi4Pk/PaZLsYHC2wsTEBNPT0yN+LTh16tRY/ZJ017UzK7LfpTp+jRoUC8k8terUR+05vVi1G9gNMDk5WVNTU2ec6EKmp6cZp1+Sbt/55Irsd8/mtUty/Br1qadvtctJtPe3W/04cPnQduuBt1p9/Tz103qSrAYuYHCpa6GxJEnLaNSgOAjMPoW0DTgwVN/anmS6gsFN6+fbZar3ktzQ7j/cNqdndqybgWfafYyvAp9LcmG7if25VpMkLaMzXnpK8hVgCrgkyXEGTyJ9AdiXZDvwBnALQFW9mGQf8BIwA9xZVR+1oe5g8ATVGuCp9gJ4CHg0yTEGZxJb21gnk/wc8PW23c9W1dyb6pKkJXbGoKiqzy+watMC2+8Cds1TPwJcM0/9fVrQzLPuYeDhM81RkrR0/GW2JKnLoJAkdRkUkqQug0KS1GVQSJK6DApJUpdBIUnqMigkSV0GhSSpy6CQJHUZFJKkLoNCktRlUEiSugwKSVKXQSFJ6jIoJEldBoUkqcugkCR1GRSSpC6DQpLUZVBIkroMCklS1+qVnsC55ujvv8vtO59c9v2+/oUfX/Z9StLHMdYZRZJ/leTFJC8k+UqS701yUZJDSV5t7xcObX93kmNJXkly41D9uiRH27r7k6TVz0vyRKsfTrJhnPlKks7eyEGRZB3wL4DJqroGWAVsBXYCT1fVRuDp9pkkV7X1VwObgQeSrGrDPQjsADa21+ZW3w68U1VXAvcB9446X0nSaMa9R7EaWJNkNfAZ4C1gC7C3rd8L3NSWtwCPV9UHVfUacAy4PsllwPlV9WxVFfDInJ7ZsfYDm2bPNiRJy2PkexRV9ftJfgF4A/h/wNeq6mtJJqrqRNvmRJJLW8s64LmhIY632odteW59tufNNtZMkneBi4FvD88lyQ4GZyRMTEwwPT096tdiYg3cde3MyP2jGmfOks4tK3EMATh16tSSHEtGDop272ELcAXwh8B/S/JTvZZ5atWp93pOL1TtBnYDTE5O1tTUVGcafV967ABfPLr89/hfv3Vq2fcpaWmsxAMxAHs2r2Wc499Cxrn09GPAa1X1B1X1IfDLwN8CvtUuJ9He327bHwcuH+pfz+BS1fG2PLd+Wk+7vHUBcHKMOUuSztI4QfEGcEOSz7T7BpuAl4GDwLa2zTbgQFs+CGxtTzJdweCm9fPtMtV7SW5o49w2p2d2rJuBZ9p9DEnSMhnnHsXhJPuB3wRmgG8yuPzzfcC+JNsZhMktbfsXk+wDXmrb31lVH7Xh7gD2AGuAp9oL4CHg0STHGJxJbB11vpKk0Yx1Mb6q7gHumVP+gMHZxXzb7wJ2zVM/AlwzT/19WtBIklaGf8JDktRlUEiSugwKSVKXQSFJ6jIoJEldBoUkqcugkCR1GRSSpC6DQpLUZVBIkroMCklSl0EhSeoyKCRJXQaFJKnLoJAkdRkUkqQug0KS1GVQSJK6DApJUpdBIUnqMigkSV0GhSSpy6CQJHWNFRRJvj/J/iS/k+TlJD+S5KIkh5K82t4vHNr+7iTHkryS5Mah+nVJjrZ19ydJq5+X5IlWP5xkwzjzlSSdvXHPKH4R+LWq+uvADwEvAzuBp6tqI/B0+0ySq4CtwNXAZuCBJKvaOA8CO4CN7bW51bcD71TVlcB9wL1jzleSdJZGDook5wN/F3gIoKr+pKr+ENgC7G2b7QVuastbgMer6oOqeg04Blyf5DLg/Kp6tqoKeGROz+xY+4FNs2cbkqTlMc4ZxV8D/gD4r0m+meSXkqwFJqrqBEB7v7Rtvw54c6j/eKuta8tz66f1VNUM8C5w8RhzliSdpdVj9v4w8NNVdTjJL9IuMy1gvjOB6tR7PacPnOxgcOmKiYkJpqenO9Pom1gDd107M3L/qMaZs6Rzy0ocQwBOnTq1JMeScYLiOHC8qg63z/sZBMW3klxWVSfaZaW3h7a/fKh/PfBWq6+fpz7cczzJauAC4OTciVTVbmA3wOTkZE1NTY38pb702AG+eHScf5bRvH7r1LLvU9LSuH3nkyuy3z2b1zLO8W8hI196qqr/A7yZ5AdaaRPwEnAQ2NZq24ADbfkgsLU9yXQFg5vWz7fLU+8luaHdf7htTs/sWDcDz7T7GJKkZTLuf51/GngsyfcAvwf8Ywbhsy/JduAN4BaAqnoxyT4GYTID3FlVH7Vx7gD2AGuAp9oLBjfKH01yjMGZxNYx5ytJOktjBUVV/RYwOc+qTQtsvwvYNU/9CHDNPPX3aUEjSVoZ/jJbktRlUEiSugwKSVKXQSFJ6jIoJEldBoUkqcugkCR1GRSSpC6DQpLUZVBIkroMCklSl0EhSeoyKCRJXQaFJKnLoJAkdRkUkqQug0KS1GVQSJK6DApJUpdBIUnqMigkSV0GhSSpy6CQJHWNHRRJViX5ZpJfbZ8vSnIoyavt/cKhbe9OcizJK0luHKpfl+RoW3d/krT6eUmeaPXDSTaMO19J0tlZjDOKnwFeHvq8E3i6qjYCT7fPJLkK2ApcDWwGHkiyqvU8COwANrbX5lbfDrxTVVcC9wH3LsJ8JUlnYaygSLIe+HHgl4bKW4C9bXkvcNNQ/fGq+qCqXgOOAdcnuQw4v6qeraoCHpnTMzvWfmDT7NmGJGl5jHtG8Z+Afw386VBtoqpOALT3S1t9HfDm0HbHW21dW55bP62nqmaAd4GLx5yzJOksrB61MclPAG9X1TeSTH2clnlq1an3eubOZQeDS1dMTEwwPT39MaYzv4k1cNe1MyP3j2qcOUs6t6zEMQTg1KlTS3IsGTkogB8FfjLJPwC+Fzg/yZeBbyW5rKpOtMtKb7ftjwOXD/WvB95q9fXz1Id7jidZDVwAnJw7karaDewGmJycrKmpqZG/1JceO8AXj47zzzKa12+dWvZ9Sloat+98ckX2u2fzWsY5/i1k5EtPVXV3Va2vqg0MblI/U1U/BRwEtrXNtgEH2vJBYGt7kukKBjetn2+Xp95LckO7/3DbnJ7ZsW5u+/hzZxSSpKWzFP91/gKwL8l24A3gFoCqejHJPuAlYAa4s6o+aj13AHuANcBT7QXwEPBokmMMziS2LsF8JUkdixIUVTUNTLfl/wtsWmC7XcCueepHgGvmqb9PCxpJ0srwl9mSpC6DQpLUZVBIkroMCklSl0EhSeoyKCRJXQaFJKnLoJAkdRkUkqQug0KS1GVQSJK6DApJUpdBIUnqMigkSV0GhSSpy6CQJHUZFJKkLoNCktRlUEiSugwKSVKXQSFJ6jIoJEldBoUkqcugkCR1jRwUSS5P8j+SvJzkxSQ/0+oXJTmU5NX2fuFQz91JjiV5JcmNQ/Xrkhxt6+5PklY/L8kTrX44yYbRv6okaRTjnFHMAHdV1d8AbgDuTHIVsBN4uqo2Ak+3z7R1W4Grgc3AA0lWtbEeBHYAG9trc6tvB96pqiuB+4B7x5ivJGkEIwdFVZ2oqt9sy+8BLwPrgC3A3rbZXuCmtrwFeLyqPqiq14BjwPVJLgPOr6pnq6qAR+b0zI61H9g0e7YhSVoeqxdjkHZJ6G8Ch4GJqjoBgzBJcmnbbB3w3FDb8Vb7sC3Prc/2vNnGmknyLnAx8O05+9/B4IyEiYkJpqenR/4uE2vgrmtnRu4f1ThzlnRuWYljCMCpU6eW5FgydlAk+T7gvwP/sqr+qPMf/vlWVKfe6zm9ULUb2A0wOTlZU1NTZ5j1wr702AG+eHRR8vOsvH7r1LLvU9LSuH3nkyuy3z2b1zLO8W8hYz31lOQvMgiJx6rql1v5W+1yEu397VY/Dlw+1L4eeKvV189TP60nyWrgAuDkOHOWJJ2dcZ56CvAQ8HJV/cehVQeBbW15G3BgqL61Pcl0BYOb1s+3y1TvJbmhjXnbnJ7ZsW4Gnmn3MSRJy2Scayw/Cvwj4GiS32q1fwt8AdiXZDvwBnALQFW9mGQf8BKDJ6burKqPWt8dwB5gDfBUe8EgiB5NcozBmcTWMeYrSRrByEFRVb/B/PcQADYt0LML2DVP/QhwzTz192lBI0laGf4yW5LUZVBIkroMCklSl0EhSeoyKCRJXQaFJKnLoJAkdRkUkqQug0KS1GVQSJK6DApJUpdBIUnqMigkSV0GhSSpy6CQJHUZFJKkLoNCktRlUEiSugwKSVKXQSFJ6jIoJEldBoUkqcugkCR1fSKCIsnmJK8kOZZk50rPR5I+Tc75oEiyCvjPwN8HrgI+n+SqlZ2VJH16nPNBAVwPHKuq36uqPwEeB7as8Jwk6VNj9UpP4GNYB7w59Pk48NnhDZLsAHa0j6eSvDLG/i4Bvj1G/0hy73LvUdJ3m79371jHr7+60IpPQlBknlqd9qFqN7B7UXaWHKmqycUYS5KW01Idvz4Jl56OA5cPfV4PvLVCc5GkT51PQlB8HdiY5Iok3wNsBQ6u8Jwk6VPjnL/0VFUzSf458FVgFfBwVb24hLtclEtYkrQCluT4lao681aSpE+tT8KlJ0nSCjIoJEldBoUkfcIl2ZDkhaUa36CQJHUZFE2StUmeTPK/kryQ5B+u9Jwk6SysTrI3yW8n2Z/kM4s1sEHxZzYDb1XVD1XVNcCvrfSEJOks/ACwu6p+EPgj4J8t1sAGxZ85CvxYknuT/J2qenelJyRJZ+HNqvqfbfnLwN9erIENiqaqfhe4jkFg/Ick/36FpyRJZ2Puj+IW7UdyBkWT5C8Df1xVXwZ+AfjhFZ6SJJ2Nv5LkR9ry54HfWKyBz/k/4bGMrgV+PsmfAh8Cd6zwfCTpbLwMbEvyX4BXgQcXa2D/hIckqctLT5KkLoNCktRlUEiSugwKSVKXQSFJ6jIoJEldBoUkqev/A95aSR88M+TMAAAAAElFTkSuQmCC\n",
      "text/plain": [
       "<Figure size 432x288 with 1 Axes>"
      ]
     },
     "metadata": {
      "needs_background": "light"
     },
     "output_type": "display_data"
    }
   ],
   "source": [
    "massive['Prediction'].hist()"
   ]
  },
  {
   "cell_type": "markdown",
   "metadata": {},
   "source": [
    "different types of particles are electrons, muons, hadronic tau, jets\n",
    "and missing transverse energy.\n",
    "Electrons, muons, and taus are the three leptons,\n",
    "electrons and muons live long enough to reach the detector. (energy and\n",
    "direction can be measured directly)\n",
    "Taus decay almost immediately into either an electron and two neutrinos,\n",
    "a muon and two neutrinos or a bunch of charged particles and a neutrino\n",
    "The bunch of hadrons can be identified as a pseudo particle called hadronic tau.\n",
    "Jets are pseudo particles, they originate from a high energy quark or gluon.\n",
    "They appear in the detector as a collimated energy deposit associated with charged tracks.\n",
    "The measured Momenta of all particles of the event is the primary info provided.\n",
    "\n",
    "3D direct reference frame. x,y,z. phi and theta = angles\n",
    "Transverse quantities are quantities projected on the x-y plane.\n",
    "use pseudorapidity n = -ln(tan(theta/2)). n = 0 implies that the particle\n",
    "travels in the x-y plane and n = +inf or -inf => particle travels in z-axis.\n",
    "Particles can be identified for n in -2.5,2.5. for n in 2.5,5 they can be measured\n",
    "but they cannot be identified.\n",
    "Particles with n beyond 5 escape detection.\n",
    "transverse energy.\n",
    "For each event, produce a list of momenta for zero or more particles for each type,\n",
    "plus the missing transverse energy. (Challenge has only events with one\n",
    "muon, or one electron (exclusively) and one hadronic tau)\n",
    "\n",
    "These particles should be of opposite electric charge\n",
    "\n",
    "Detailed description of the features:\n",
    "\n",
    "Variables prefixed with PRI (Primitives) are raw quantities about the bunch\n",
    "collision as measured by the detecteor, essentially the momenta of particles\n",
    "\n",
    "Variables prefixed with DER (Derived) are quantities computed from the \n",
    "primitive features.\n",
    "\n",
    "Azimuthal angles are in radian in the -pi pi range\n",
    "energy, mass, and momentum are all in GeV\n",
    "\n",
    "Variables are indicated as may be undefined when it can happen\n",
    "that they are meaningless or cannot be computed, in this case, their value\n",
    "is -999.0\n",
    "\n",
    "DER_mass_MMC = estimated mass mh of the Higgs boson candidate.\n",
    "\n",
    "DER_mass_transverse_met_lep = the transverse mass between the missing transverse\n",
    "energy and the lepton\n",
    "\n",
    "DER_mass_vis = the invariant mass of the hadronic tau and the lepton\n",
    "\n",
    "DER_pt_h = The modulus of the vector sum of the transverse momentum of\n",
    "hadronic tau, the lepton and the missing transverse energy vector?????\n",
    "\n",
    "DER_deltaeta_jet_jet = the absolute value of the pseudorapidity separation between\n",
    "two jets (undefined if PRI_jet_num <=1 )\n",
    "\n",
    "DER_mass_jet_jet = The invariant mass of the two jets (undefined if PRI_jet_num <=1 )\n",
    "\n",
    "DER_prodeta_jet_jet = the product of the pseudorapidities of the two jets\n",
    "(undefined if PRI_jet_num <=1 )\n",
    "\n",
    "DER_deltar_tau_lep = The R separation between the hadronic tau and lepton\n",
    "\n",
    "DER_pt_tot = Modulus of the vector sum of the missing transverse momenta and \n",
    "the transverse momenta of the hadronic tau, the lepton, the leading jet\n",
    "(if PRI_jet_num >=1 ) and the subleading jet (if PRI_jet_num =2 ) but not of any additional jets\n",
    "\n",
    "DER_sum_pt = The sum of the moduli of the transverse momenta of the hadronic tau, the\n",
    "lepton, the leading jet (if PRI jet num ≥ 1) and the subleading jet (if PRI jet num = 2)\n",
    "and the other jets (if PRI jet num = 3).\n",
    "\n",
    "DER pt ratio lep tau = The ratio of the transverse momenta of the lepton and the hadronic\n",
    "tau\n",
    "\n",
    "DER met phi centrality = The centrality of the azimuthal angle of the missing transverse energy vector w.r.t.\n",
    "the hadronic tau and the lepton\n",
    "C = (A+B)/sqrt(A**2 + B**2)\n",
    "where A = sin(φmet − φlep), B = sin(φhad − φmet), and φmet, φlep, and φhad are the azimuthal angles of the\n",
    "missing transverse energy vector, the lepton, and the hadronic tau,\n",
    "respectively. The centrality is √2 if the missing transverse energy vector ~EmissT\n",
    "is on the bisector of the transverse momenta of the lepton and the hadronic tau. It decreases to 1 if ~EmissT\n",
    "is collinear with one of these vectors and it decreases further to −√2 when ~EmissT\n",
    "is exactly opposite to the bisector.\n",
    "\n",
    "DER lep eta centrality = The centrality of the pseudorapidity of the lepton w.r.t. the two jets\n",
    "(undefined if PRI jet num ≤ 1) \n",
    "    sale équation avec des exp,\n",
    "where ηlep is the pseudorapidity of the lepton and η1 and η2 are the pseudorapidities of the\n",
    "two jets. The centrality is 1 when the lepton is on the bisector of the two jets, decreases to\n",
    "1/e when it is collinear to one of the jets, and decreases further to zero at infinity.\n",
    "\n",
    "PRI tau pt = The transverse momentum sqrt(px**2 + py**2) of the hadronic tau\n",
    "\n",
    "PRI tau eta = The pseudorapidity η of the hadronic tau.\n",
    "\n",
    "PRI tau phi = The azimuth angle φ of the hadronic tau.\n",
    "\n",
    "PRI lep pt = The transverse momentum sqrt(px**2 + py**2) of the lepton (electron or muon).\n",
    "\n",
    "PRI lep eta = The pseudorapidity η of the lepton\n",
    "\n",
    "PRI lep phi = The azimuth angle φ of the lepton\n",
    "\n",
    "PRI met = The missing transverse energy ~EmissT\n",
    "\n",
    "PRI met phi = The azimuth angle φ of the missing transverse energy\n",
    "\n",
    "PRI met sumet = The total transverse energy in the detector\n",
    "\n",
    "PRI jet num The number of jets (integer with value of 0, 1, 2 or 3; possible larger values have\n",
    "been capped at 3).\n",
    "\n",
    "PRI jet leading pt = The transverse momentum sqrt(px**2 + py**2) of the leading jet, that is the jet with\n",
    "largest transverse momentum (undefined if PRI jet num = 0).\n",
    "\n",
    "PRI jet leading eta = The pseudorapidity η of the leading jet (undefined if PRI jet num =\n",
    "0)\n",
    "\n",
    "PRI jet leading phi =  The azimuth angle φ of the leading jet (undefined if PRI jet num = 0)\n",
    "\n",
    "PRI jet subleading pt = The transverse momentum sqrt(px**2 + py**2) of the leading jet, that is, the\n",
    "jet with second largest transverse momentum (undefined if PRI jet num ≤ 1).\n",
    "\n",
    "PRI jet subleading eta = The pseudorapidity η of the subleading jet (undefined if PRI jet num ≤\n",
    "1)\n",
    "\n",
    "PRI jet subleading phi = The azimuth angle φ of the subleading jet (undefined if PRI jet num ≤\n",
    "1).\n",
    "\n",
    "\n",
    "PRI jet all pt = The scalar sum of the transverse momentum of all the jets of the events.\n",
    "\n",
    "Weight = The event weight wi explained in Section 3.3. Not to be used as a feature. Not available\n",
    "in the test sample.\n",
    "'''"
   ]
  },
  {
   "cell_type": "code",
   "execution_count": 10,
   "metadata": {},
   "outputs": [
    {
     "data": {
      "text/plain": [
       "<matplotlib.axes._subplots.AxesSubplot at 0x24cad7446c8>"
      ]
     },
     "execution_count": 10,
     "metadata": {},
     "output_type": "execute_result"
    },
    {
     "data": {
      "image/png": "iVBORw0KGgoAAAANSUhEUgAAAYQAAAD4CAYAAADsKpHdAAAABHNCSVQICAgIfAhkiAAAAAlwSFlzAAALEgAACxIB0t1+/AAAADh0RVh0U29mdHdhcmUAbWF0cGxvdGxpYiB2ZXJzaW9uMy4xLjMsIGh0dHA6Ly9tYXRwbG90bGliLm9yZy+AADFEAAAQp0lEQVR4nO3df6zdd13H8efLVsYoKWzM3Yy22hoq2nUS2c0souaakuwqhO4PFu4irtMljXMimiXSauL+amSBqCy6xcZhOyCMOjFrnENm8YRg9sMOkK4rdTdMt0vrygTGLsjYHW//OJ+aw+1tu3vOvfcU+3wkJ+dz3t/P5/v93H++r34/3+85TVUhSdIPDXsCkqSzg4EgSQIMBElSYyBIkgADQZLULB/2BPp10UUX1dq1a/sa+61vfYsVK1Ys7IQkaYkMcg575JFHnqmqH5lr2w9sIKxdu5YDBw70NbbT6TA2NrawE5KkJTLIOSzJf55qm0tGkiTAQJAkNQaCJAkwECRJjYEgSQIMBElSYyBIkgADQZLUnDEQknwoyfEkj/bU3p/kS0m+mOTvkry6Z9uOJJNJjiS5sqd+eZKDbdutSdLq5yX5eKs/lGTtwv6JkqSX4qV8U3k38OfAnT21+4EdVTWT5BZgB/DeJBuACeBS4LXAPyX5iap6Ebgd2AY8CPwDMA7cB1wPfL2qXpdkArgFeOdC/HGStFjWbr93aMfePb44P71zxiuEqvoM8LVZtU9V1Uz7+CCwurW3AHdV1fNV9QQwCVyR5BJgZVU9UN3/ou1O4KqeMXta+25g84mrB0nS0lmI3zL6DeDjrb2KbkCcMNVqL7T27PqJMU8BtCuOZ4HXAM/MPlCSbXSvMhgZGaHT6fQ14enp6b7HShLATZfNnLnTIlmsc9hAgZDkD4EZ4KMnSnN0q9PUTzfm5GLVLmAXwOjoaPX7407+uJ2kQV035CWjxTiH9f2UUZKtwNuAX23LQND9l/+anm6rgaOtvnqO+veNSbIceBWzlqgkSYuvr0BIMg68F3h7VX27Z9M+YKI9ObQOWA88XFXHgOeSbGr3B64F7ukZs7W13wF8uidgJElL5IxLRkk+BowBFyWZAm6m+1TRecD97f7vg1X1m1V1KMle4DG6S0k3tieMAG6g+8TS+XSfLrqv1e8APpxkku6VwcTC/GmSpPk4YyBU1TVzlO84Tf+dwM456geAjXPUvwNcfaZ5SJIWl99UliQBBoIkqTEQJEmAgSBJagwESRJgIEiSGgNBkgQYCJKkxkCQJAEGgiSpMRAkSYCBIElqDARJEmAgSJIaA0GSBBgIkqTGQJAkAQaCJKkxECRJgIEgSWoMBEkSYCBIkhoDQZIEGAiSpMZAkCQBLyEQknwoyfEkj/bULkxyf5LH2/sFPdt2JJlMciTJlT31y5McbNtuTZJWPy/Jx1v9oSRrF/ZPlCS9FC/lCmE3MD6rth3YX1Xrgf3tM0k2ABPApW3MbUmWtTG3A9uA9e11Yp/XA1+vqtcBfwrc0u8fI0nq3xkDoao+A3xtVnkLsKe19wBX9dTvqqrnq+oJYBK4IsklwMqqeqCqCrhz1pgT+7ob2Hzi6kGStHSW9zlupKqOAVTVsSQXt/oq4MGeflOt9kJrz66fGPNU29dMkmeB1wDPzD5okm10rzIYGRmh0+n0Nfnp6em+x0oSwE2XzQzt2It1Dus3EE5lrn/Z12nqpxtzcrFqF7ALYHR0tMbGxvqYInQ6HfodK0kA122/d2jH3j2+YlHOYf0+ZfR0WwaivR9v9SlgTU+/1cDRVl89R/37xiRZDryKk5eoJEmLrN9A2Adsbe2twD099Yn25NA6ujePH27LS88l2dTuD1w7a8yJfb0D+HS7zyBJWkJnXDJK8jFgDLgoyRRwM/A+YG+S64EngasBqupQkr3AY8AMcGNVvdh2dQPdJ5bOB+5rL4A7gA8nmaR7ZTCxIH+ZJGlezhgIVXXNKTZtPkX/ncDOOeoHgI1z1L9DCxRJ0vD4TWVJEmAgSJIaA0GSBBgIkqTGQJAkAQaCJKkxECRJgIEgSWoMBEkSYCBIkhoDQZIEGAiSpMZAkCQBBoIkqTEQJEmAgSBJagwESRJgIEiSGgNBkgQYCJKkxkCQJAEGgiSpMRAkSYCBIElqDARJEjBgICT5vSSHkjya5GNJXp7kwiT3J3m8vV/Q039HkskkR5Jc2VO/PMnBtu3WJBlkXpKk+es7EJKsAn4HGK2qjcAyYALYDuyvqvXA/vaZJBva9kuBceC2JMva7m4HtgHr22u833lJkvoz6JLRcuD8JMuBVwBHgS3AnrZ9D3BVa28B7qqq56vqCWASuCLJJcDKqnqgqgq4s2eMJGmJLO93YFV9JckHgCeB/wE+VVWfSjJSVcdan2NJLm5DVgEP9uxiqtVeaO3Z9ZMk2Ub3SoKRkRE6nU5fc5+enu57rCQB3HTZzNCOvVjnsL4Dod0b2AKsA74B/E2Sd51uyBy1Ok395GLVLmAXwOjoaI2Njc1nyv+n0+nQ71hJArhu+71DO/bu8RWLcg4bZMnoLcATVfXVqnoB+ATwc8DTbRmI9n689Z8C1vSMX013iWmqtWfXJUlLaJBAeBLYlOQV7amgzcBhYB+wtfXZCtzT2vuAiSTnJVlH9+bxw2156bkkm9p+ru0ZI0laIoPcQ3goyd3A54AZ4PN0l3NeCexNcj3d0Li69T+UZC/wWOt/Y1W92HZ3A7AbOB+4r70kSUuo70AAqKqbgZtnlZ+ne7UwV/+dwM456geAjYPMRZI0GL+pLEkCDARJUmMgSJIAA0GS1BgIkiTAQJAkNQaCJAkwECRJjYEgSQIMBElSYyBIkgADQZLUGAiSJMBAkCQ1BoIkCTAQJEmNgSBJAgwESVJjIEiSAANBktQYCJIkwECQJDUGgiQJMBAkSY2BIEkCBgyEJK9OcneSLyU5nORNSS5Mcn+Sx9v7BT39dySZTHIkyZU99cuTHGzbbk2SQeYlSZq/Qa8QPgh8sqp+EngDcBjYDuyvqvXA/vaZJBuACeBSYBy4Lcmytp/bgW3A+vYaH3BekqR56jsQkqwEfhG4A6CqvltV3wC2AHtatz3AVa29Bbirqp6vqieASeCKJJcAK6vqgaoq4M6eMZKkJbJ8gLE/DnwV+OskbwAeAd4DjFTVMYCqOpbk4tZ/FfBgz/ipVnuhtWfXT5JkG90rCUZGRuh0On1NfHp6uu+xkgRw02UzQzv2Yp3DBgmE5cAbgXdX1UNJPkhbHjqFue4L1GnqJxerdgG7AEZHR2tsbGxeEz6h0+nQ71hJArhu+71DO/bu8RWLcg4b5B7CFDBVVQ+1z3fTDYin2zIQ7f14T/81PeNXA0dbffUcdUnSEuo7EKrqv4Cnkry+lTYDjwH7gK2tthW4p7X3ARNJzkuyju7N44fb8tJzSTa1p4uu7RkjSVoigywZAbwb+GiSlwFfBn6dbsjsTXI98CRwNUBVHUqyl25ozAA3VtWLbT83ALuB84H72kuStIQGCoSq+gIwOsemzafovxPYOUf9ALBxkLlIkgbjN5UlSYCBIElqDARJEmAgSJIaA0GSBBgIkqTGQJAkAQaCJKkxECRJgIEgSWoMBEkSYCBIkhoDQZIEGAiSpMZAkCQBBoIkqTEQJEmAgSBJagwESRJgIEiSGgNBkgQYCJKkxkCQJAEGgiSpMRAkScACBEKSZUk+n+Tv2+cLk9yf5PH2fkFP3x1JJpMcSXJlT/3yJAfbtluTZNB5SZLmZyGuEN4DHO75vB3YX1Xrgf3tM0k2ABPApcA4cFuSZW3M7cA2YH17jS/AvCRJ8zBQICRZDbwV+Kue8hZgT2vvAa7qqd9VVc9X1RPAJHBFkkuAlVX1QFUVcGfPGEnSEhn0CuHPgN8HvtdTG6mqYwDt/eJWXwU81dNvqtVWtfbsuiRpCS3vd2CStwHHq+qRJGMvZcgctTpNfa5jbqO7tMTIyAidTuelTXaW6enpvsdKEsBNl80M7diLdQ7rOxCANwNvT/IrwMuBlUk+Ajyd5JKqOtaWg463/lPAmp7xq4Gjrb56jvpJqmoXsAtgdHS0xsbG+pp4p9Oh37GSBHDd9nuHduzd4ysW5RzW95JRVe2oqtVVtZbuzeJPV9W7gH3A1tZtK3BPa+8DJpKcl2Qd3ZvHD7dlpeeSbGpPF13bM0aStEQGuUI4lfcBe5NcDzwJXA1QVYeS7AUeA2aAG6vqxTbmBmA3cD5wX3tJkpbQggRCVXWATmv/N7D5FP12AjvnqB8ANi7EXCRJ/fGbypIkwECQJDUGgiQJMBAkSY2BIEkCDARJUmMgSJIAA0GS1BgIkiTAQJAkNQaCJAkwECRJjYEgSQIMBElSYyBIkgADQZLUGAiSJMBAkCQ1BoIkCTAQJEmNgSBJAgwESVJjIEiSAANBktQYCJIkwECQJDV9B0KSNUn+OcnhJIeSvKfVL0xyf5LH2/sFPWN2JJlMciTJlT31y5McbNtuTZLB/ixJ0nwNcoUwA9xUVT8FbAJuTLIB2A7sr6r1wP72mbZtArgUGAduS7Ks7et2YBuwvr3GB5iXJKkPfQdCVR2rqs+19nPAYWAVsAXY07rtAa5q7S3AXVX1fFU9AUwCVyS5BFhZVQ9UVQF39oyRJC2R5QuxkyRrgZ8BHgJGquoYdEMjycWt2yrgwZ5hU632QmvPrs91nG10ryQYGRmh0+n0Nd/p6em+x0oSwE2XzQzt2It1Dhs4EJK8Evhb4Her6punWf6fa0Odpn5ysWoXsAtgdHS0xsbG5j1fgE6nQ79jJQnguu33Du3Yu8dXLMo5bKCnjJL8MN0w+GhVfaKVn27LQLT3460+BazpGb4aONrqq+eoS5KW0CBPGQW4AzhcVX/Ss2kfsLW1twL39NQnkpyXZB3dm8cPt+Wl55Jsavu8tmeMJGmJDLJk9Gbg14CDSb7Qan8AvA/Ym+R64EngaoCqOpRkL/AY3SeUbqyqF9u4G4DdwPnAfe0lSVpCfQdCVX2Wudf/ATafYsxOYOcc9QPAxn7nIkkanN9UliQBBoIkqTEQJEmAgSBJagwESRJgIEiSGgNBkgQYCJKkxkCQJAEGgiSpMRAkSYCBIElqDARJEmAgSJIaA0GSBBgIkqRmkP8x7QfWwa88O7T/IPs/3vfWoRxXks7EKwRJEmAgSJIaA0GSBBgIkqTGQJAkAQaCJKkxECRJgIEgSWrOmkBIMp7kSJLJJNuHPR9JOtecFYGQZBnwF8AvAxuAa5JsGO6sJOncclYEAnAFMFlVX66q7wJ3AVuGPCdJOqecLb9ltAp4qufzFPCzszsl2QZsax+nkxzp83gXAc/0OXYguWUYR5X0/8kv3TLQOezHTrXhbAmEzFGrkwpVu4BdAx8sOVBVo4PuR5KGYbHOYWfLktEUsKbn82rg6JDmIknnpLMlEP4VWJ9kXZKXARPAviHPSZLOKWfFklFVzST5beAfgWXAh6rq0CIecuBlJ0kaokU5h6XqpKV6SdI56GxZMpIkDZmBIEkCDARJ+oGQZG2SRxfzGAaCJAk4xwIhyYok9yb5tySPJnnnsOckSfOwPMmeJF9McneSVyzkzs+pQADGgaNV9Yaq2gh8ctgTkqR5eD2wq6p+Gvgm8FsLufNzLRAOAm9JckuSX6iqZ4c9IUmah6eq6l9a+yPAzy/kzs+pQKiqfwcupxsMf5zkj4Y8JUmaj9lfHFvQL5KdU4GQ5LXAt6vqI8AHgDcOeUqSNB8/muRNrX0N8NmF3PlZ8dMVS+gy4P1Jvge8ANww5PlI0nwcBrYm+UvgceD2hdy5P10hSQLOsSUjSdKpGQiSJMBAkCQ1BoIkCTAQJEmNgSBJAgwESVLzv8axgJQTnuYtAAAAAElFTkSuQmCC\n",
      "text/plain": [
       "<Figure size 432x288 with 1 Axes>"
      ]
     },
     "metadata": {
      "needs_background": "light"
     },
     "output_type": "display_data"
    }
   ],
   "source": [
    "tr[(tr['DER_mass_MMC'] > 200)]['Prediction'].hist()"
   ]
  },
  {
   "cell_type": "code",
   "execution_count": 11,
   "metadata": {},
   "outputs": [
    {
     "data": {
      "text/plain": [
       "<matplotlib.axes._subplots.AxesSubplot at 0x24cad7cda08>"
      ]
     },
     "execution_count": 11,
     "metadata": {},
     "output_type": "execute_result"
    },
    {
     "data": {
      "image/png": "iVBORw0KGgoAAAANSUhEUgAAAYQAAAD4CAYAAADsKpHdAAAABHNCSVQICAgIfAhkiAAAAAlwSFlzAAALEgAACxIB0t1+/AAAADh0RVh0U29mdHdhcmUAbWF0cGxvdGxpYiB2ZXJzaW9uMy4xLjMsIGh0dHA6Ly9tYXRwbG90bGliLm9yZy+AADFEAAAQXUlEQVR4nO3df4xdZV7H8fdn25WtVZAfywRbtCQ0xgLurkxqzWoyazcyusbyB8TZoJSkSRPEZE1ITPEPjX800ihiIAvZRjYtLAoNummzhFVSnJg1ULbo7pbCViZLpbUNDQt2mTUgw379Y54xt8N05s6daW93+34lN/ec7z3Pc57zz/nc85xzZ1JVSJL0oX4PQJJ0bjAQJEmAgSBJagwESRJgIEiSmqX9HkCvLrvsslq1alVPbb///e+zfPnyxR2QJJ0lCzmHvfDCC29U1Udn+uyHNhBWrVrF/v37e2o7OjrK0NDQ4g5Iks6ShZzDkvzn6T5zykiSBBgIkqTGQJAkAQaCJKkxECRJgIEgSWoMBEkSYCBIkhoDQZIE/BD/UnkhDvzXSW7b8mRf9n347s/0Zb+SNBevECRJgIEgSWoMBEkSYCBIkhoDQZIEGAiSpMZAkCQBBoIkqTEQJEmAgSBJagwESRJgIEiSGgNBkgQYCJKkxkCQJAEGgiSpMRAkSYCBIElqDARJEmAgSJKargIhyeEkB5J8I8n+VrskydNJXmnvF3dsf1eSsSSHktzQUb++9TOW5L4kafULkjze6vuSrFrcw5QkzWU+VwifqqqPV9VgW98C7K2q1cDetk6SNcAIcA0wDDyQZElr8yCwGVjdXsOtvgl4q6quBu4FtvV+SJKkXixkymgDsLMt7wRu7Kg/VlXvVtWrwBiwNskVwIVV9WxVFfDwtDZTfT0BrJ+6epAknR1Lu9yugH9KUsAXqmo7MFBVxwGq6niSy9u2K4DnOtoebbX32vL0+lSbI62viSQngUuBNzoHkWQzk1cYDAwMMDo62uXwTzWwDO68bqKntgvV65glacr4+PgZOZd0GwifrKpj7aT/dJJvz7LtTN/sa5b6bG1OLUwG0XaAwcHBGhoamnXQp3P/o7u550C3h764Dt8y1Jf9SvrRMTo6Sq/nv9l0NWVUVcfa+wngy8Ba4PU2DUR7P9E2Pwpc2dF8JXCs1VfOUD+lTZKlwEXAm/M/HElSr+YMhCTLk/zk1DLw68CLwB5gY9tsI7C7Le8BRtqTQ1cxefP4+Ta99HaSde3+wK3T2kz1dRPwTLvPIEk6S7qZNxkAvtzu8S4F/raqvprk68CuJJuA14CbAarqYJJdwEvABHBHVb3f+rod2AEsA55qL4CHgEeSjDF5ZTCyCMcmSZqHOQOhqr4DfGyG+neB9adpsxXYOkN9P3DtDPV3aIEiSeoPf6ksSQIMBElSYyBIkgADQZLUGAiSJMBAkCQ1BoIkCTAQJEmNgSBJAgwESVJjIEiSAANBktQYCJIkwECQJDUGgiQJMBAkSY2BIEkCDARJUmMgSJIAA0GS1BgIkiTAQJAkNQaCJAkwECRJjYEgSQIMBElSYyBIkoB5BEKSJUn+PclX2volSZ5O8kp7v7hj27uSjCU5lOSGjvr1SQ60z+5Lkla/IMnjrb4vyarFO0RJUjfmc4XwOeDljvUtwN6qWg3sbeskWQOMANcAw8ADSZa0Ng8Cm4HV7TXc6puAt6rqauBeYFtPRyNJ6llXgZBkJfAZ4G86yhuAnW15J3BjR/2xqnq3ql4FxoC1Sa4ALqyqZ6uqgIentZnq6wlg/dTVgyTp7Oj2CuGvgT8CftBRG6iq4wDt/fJWXwEc6djuaKutaMvT66e0qaoJ4CRwaddHIUlasKVzbZDkt4ATVfVCkqEu+pzpm33NUp+tzfSxbGZyyomBgQFGR0e7GM4HDSyDO6+b6KntQvU6ZkmaMj4+fkbOJXMGAvBJ4LeT/CbwEeDCJF8CXk9yRVUdb9NBJ9r2R4ErO9qvBI61+soZ6p1tjiZZClwEvDl9IFW1HdgOMDg4WENDQ10d5HT3P7qbew50c+iL7/AtQ33Zr6QfHaOjo/R6/pvNnFNGVXVXVa2sqlVM3ix+pqp+F9gDbGybbQR2t+U9wEh7cugqJm8eP9+mld5Osq7dH7h1Wpupvm5q+/jAFYIk6cxZyNfku4FdSTYBrwE3A1TVwSS7gJeACeCOqnq/tbkd2AEsA55qL4CHgEeSjDF5ZTCygHFJknowr0CoqlFgtC1/F1h/mu22AltnqO8Hrp2h/g4tUCRJ/eEvlSVJgIEgSWoMBEkSYCBIkhoDQZIEGAiSpMZAkCQBBoIkqTEQJEmAgSBJagwESRJgIEiSGgNBkgQYCJKkxkCQJAEL+wc5knTeWrXlyb7te8fw8jPSr1cIkiTAQJAkNQaCJAkwECRJjYEgSQIMBElSYyBIkgADQZLUGAiSJMBAkCQ1BoIkCTAQJEnNnIGQ5CNJnk/yzSQHk/xZq1+S5Okkr7T3izva3JVkLMmhJDd01K9PcqB9dl+StPoFSR5v9X1JVi3+oUqSZtPNFcK7wK9V1ceAjwPDSdYBW4C9VbUa2NvWSbIGGAGuAYaBB5IsaX09CGwGVrfXcKtvAt6qqquBe4Fti3BskqR5mDMQatJ4W/1wexWwAdjZ6juBG9vyBuCxqnq3ql4FxoC1Sa4ALqyqZ6uqgIentZnq6wlg/dTVgyTp7Ojq/yG0b/gvAFcDn6+qfUkGquo4QFUdT3J523wF8FxH86Ot9l5bnl6fanOk9TWR5CRwKfDGtHFsZvIKg4GBAUZHR7s8zFMNLIM7r5voqe1C9TpmSeeWfp1DAMbHx8/IuaSrQKiq94GPJ/kp4MtJrp1l85m+2dcs9dnaTB/HdmA7wODgYA0NDc027NO6/9Hd3HOgP/8b6PAtQ33Zr6TFdVuf/0FOr+e/2czrKaOq+m9glMm5/9fbNBDt/UTb7ChwZUezlcCxVl85Q/2UNkmWAhcBb85nbJKkhenmKaOPtisDkiwDPg18G9gDbGybbQR2t+U9wEh7cugqJm8eP9+ml95Osq7dH7h1Wpupvm4Cnmn3GSRJZ0k38yZXADvbfYQPAbuq6itJngV2JdkEvAbcDFBVB5PsAl4CJoA72pQTwO3ADmAZ8FR7ATwEPJJkjMkrg5HFODhJUvfmDISq+hbwiRnq3wXWn6bNVmDrDPX9wAfuP1TVO7RAkST1h79UliQBBoIkqTEQJEmAgSBJagwESRJgIEiSGgNBkgQYCJKkxkCQJAEGgiSpMRAkSYCBIElqDARJEmAgSJIaA0GSBBgIkqTGQJAkAQaCJKkxECRJgIEgSWoMBEkSYCBIkhoDQZIEGAiSpMZAkCQBBoIkqTEQJEmAgSBJauYMhCRXJvnnJC8nOZjkc61+SZKnk7zS3i/uaHNXkrEkh5Lc0FG/PsmB9tl9SdLqFyR5vNX3JVm1+IcqSZpNN1cIE8CdVfXzwDrgjiRrgC3A3qpaDext67TPRoBrgGHggSRLWl8PApuB1e013OqbgLeq6mrgXmDbIhybJGke5gyEqjpeVf/Wlt8GXgZWABuAnW2zncCNbXkD8FhVvVtVrwJjwNokVwAXVtWzVVXAw9PaTPX1BLB+6upBknR2LJ3Pxm0q5xPAPmCgqo7DZGgkubxttgJ4rqPZ0VZ7ry1Pr0+1OdL6mkhyErgUeGPa/jczeYXBwMAAo6Oj8xn+/xtYBndeN9FT24XqdcySzi39OocAjI+Pn5FzSdeBkOQngL8H/rCqvjfLF/iZPqhZ6rO1ObVQtR3YDjA4OFhDQ0NzjHpm9z+6m3sOzCsLF83hW4b6sl9Ji+u2LU/2bd87hpfT6/lvNl09ZZTkw0yGwaNV9Q+t/HqbBqK9n2j1o8CVHc1XAsdafeUM9VPaJFkKXAS8Od+DkST1rpunjAI8BLxcVX/V8dEeYGNb3gjs7qiPtCeHrmLy5vHzbXrp7STrWp+3Tmsz1ddNwDPtPoMk6SzpZt7kk8DvAQeSfKPV/hi4G9iVZBPwGnAzQFUdTLILeInJJ5TuqKr3W7vbgR3AMuCp9oLJwHkkyRiTVwYjCzwuSdI8zRkIVfU1Zp7jB1h/mjZbga0z1PcD185Qf4cWKJKk/vCXypIkwECQJDUGgiQJMBAkSY2BIEkCDARJUmMgSJIAA0GS1BgIkiTAQJAkNQaCJAkwECRJjYEgSQIMBElSYyBIkgADQZLUGAiSJMBAkCQ1BoIkCTAQJEmNgSBJAgwESVJjIEiSAANBktQYCJIkwECQJDUGgiQJ6CIQknwxyYkkL3bULknydJJX2vvFHZ/dlWQsyaEkN3TUr09yoH12X5K0+gVJHm/1fUlWLe4hSpK60c0Vwg5geFptC7C3qlYDe9s6SdYAI8A1rc0DSZa0Ng8Cm4HV7TXV5ybgraq6GrgX2NbrwUiSejdnIFTVvwBvTitvAHa25Z3AjR31x6rq3ap6FRgD1ia5Ariwqp6tqgIentZmqq8ngPVTVw+SpLNnaY/tBqrqOEBVHU9yeauvAJ7r2O5oq73XlqfXp9ocaX1NJDkJXAq8MX2nSTYzeZXBwMAAo6OjvQ1+Gdx53URPbReq1zFLOrf06xwCMD4+fkbOJb0GwunM9M2+ZqnP1uaDxartwHaAwcHBGhoa6mGIcP+ju7nnwGIfencO3zLUl/1KWly3bXmyb/veMbycXs9/s+n1KaPX2zQQ7f1Eqx8FruzYbiVwrNVXzlA/pU2SpcBFfHCKSpJ0hvUaCHuAjW15I7C7oz7Snhy6ismbx8+36aW3k6xr9wdundZmqq+bgGfafQZJ0lk057xJkr8DhoDLkhwF/hS4G9iVZBPwGnAzQFUdTLILeAmYAO6oqvdbV7cz+cTSMuCp9gJ4CHgkyRiTVwYji3JkkqR5mTMQquqzp/lo/Wm23wpsnaG+H7h2hvo7tECRJPWPv1SWJAEGgiSpMRAkSYCBIElqDARJEmAgSJIaA0GSBBgIkqTGQJAkAQaCJKkxECRJgIEgSWoMBEkSYCBIkhoDQZIEGAiSpMZAkCQBBoIkqTEQJEmAgSBJagwESRJgIEiSGgNBkgQYCJKkxkCQJAEGgiSpMRAkSYCBIElqzplASDKc5FCSsSRb+j0eSTrfnBOBkGQJ8HngN4A1wGeTrOnvqCTp/HJOBAKwFhirqu9U1f8CjwEb+jwmSTqvLO33AJoVwJGO9aPAL03fKMlmYHNbHU9yqMf9XQa80WPbBcm2fuxV0o+ST21b0DnsZ0/3wbkSCJmhVh8oVG0Hti94Z8n+qhpcaD+S1A9n6hx2rkwZHQWu7FhfCRzr01gk6bx0rgTC14HVSa5K8mPACLCnz2OSpPPKOTFlVFUTSf4A+EdgCfDFqjp4Bne54GknSeqjM3IOS9UHpuolSeehc2XKSJLUZwaCJAkwECTph0KSVUlePJP7MBAkScB5FghJlid5Msk3k7yY5Hf6PSZJmoelSXYm+VaSJ5L8+GJ2fl4FAjAMHKuqj1XVtcBX+z0gSZqHnwO2V9UvAN8Dfn8xOz/fAuEA8Okk25L8alWd7PeAJGkejlTVv7blLwG/spidn1eBUFX/AVzPZDD8eZI/6fOQJGk+pv9wbFF/SHZeBUKSnwb+p6q+BPwl8It9HpIkzcfPJPnltvxZ4GuL2fk58acrzqLrgL9I8gPgPeD2Po9HkubjZWBjki8ArwAPLmbn/ukKSRJwnk0ZSZJOz0CQJAEGgiSpMRAkSYCBIElqDARJEmAgSJKa/wNzCU9tHwzs+AAAAABJRU5ErkJggg==\n",
      "text/plain": [
       "<Figure size 432x288 with 1 Axes>"
      ]
     },
     "metadata": {
      "needs_background": "light"
     },
     "output_type": "display_data"
    }
   ],
   "source": [
    "tr[(tr['DER_mass_MMC']> 110) & (tr['DER_mass_MMC']< 170)]['Prediction'].hist()"
   ]
  },
  {
   "cell_type": "code",
   "execution_count": 33,
   "metadata": {
    "scrolled": true
   },
   "outputs": [
    {
     "data": {
      "text/plain": [
       "Index(['Prediction', 'DER_mass_MMC', 'DER_mass_transverse_met_lep',\n",
       "       'DER_mass_vis', 'DER_pt_h', 'DER_deltaeta_jet_jet', 'DER_mass_jet_jet',\n",
       "       'DER_prodeta_jet_jet', 'DER_deltar_tau_lep', 'DER_pt_tot', 'DER_sum_pt',\n",
       "       'DER_pt_ratio_lep_tau', 'DER_met_phi_centrality',\n",
       "       'DER_lep_eta_centrality', 'PRI_tau_pt', 'PRI_tau_eta', 'PRI_tau_phi',\n",
       "       'PRI_lep_pt', 'PRI_lep_eta', 'PRI_lep_phi', 'PRI_met', 'PRI_met_phi',\n",
       "       'PRI_met_sumet', 'PRI_jet_num', 'PRI_jet_leading_pt',\n",
       "       'PRI_jet_leading_eta', 'PRI_jet_leading_phi', 'PRI_jet_subleading_pt',\n",
       "       'PRI_jet_subleading_eta', 'PRI_jet_subleading_phi', 'PRI_jet_all_pt'],\n",
       "      dtype='object')"
      ]
     },
     "execution_count": 33,
     "metadata": {},
     "output_type": "execute_result"
    }
   ],
   "source": [
    "tr.columns"
   ]
  },
  {
   "cell_type": "code",
   "execution_count": 40,
   "metadata": {
    "scrolled": true
   },
   "outputs": [
    {
     "data": {
      "text/plain": [
       "array([[<matplotlib.axes._subplots.AxesSubplot object at 0x0000019613934148>,\n",
       "        <matplotlib.axes._subplots.AxesSubplot object at 0x0000019613B29308>,\n",
       "        <matplotlib.axes._subplots.AxesSubplot object at 0x000001961256B7C8>,\n",
       "        <matplotlib.axes._subplots.AxesSubplot object at 0x0000019613B378C8>,\n",
       "        <matplotlib.axes._subplots.AxesSubplot object at 0x0000019613B50948>],\n",
       "       [<matplotlib.axes._subplots.AxesSubplot object at 0x0000019613B68A88>,\n",
       "        <matplotlib.axes._subplots.AxesSubplot object at 0x0000019613600B08>,\n",
       "        <matplotlib.axes._subplots.AxesSubplot object at 0x0000019613617C08>,\n",
       "        <matplotlib.axes._subplots.AxesSubplot object at 0x000001961361C808>,\n",
       "        <matplotlib.axes._subplots.AxesSubplot object at 0x0000019613634A08>],\n",
       "       [<matplotlib.axes._subplots.AxesSubplot object at 0x0000019613681F88>,\n",
       "        <matplotlib.axes._subplots.AxesSubplot object at 0x00000196136BE048>,\n",
       "        <matplotlib.axes._subplots.AxesSubplot object at 0x00000196136F7188>,\n",
       "        <matplotlib.axes._subplots.AxesSubplot object at 0x000001961372F288>,\n",
       "        <matplotlib.axes._subplots.AxesSubplot object at 0x0000019613768388>],\n",
       "       [<matplotlib.axes._subplots.AxesSubplot object at 0x00000196137A04C8>,\n",
       "        <matplotlib.axes._subplots.AxesSubplot object at 0x00000196137DA5C8>,\n",
       "        <matplotlib.axes._subplots.AxesSubplot object at 0x0000019613819E48>,\n",
       "        <matplotlib.axes._subplots.AxesSubplot object at 0x000001961384B788>,\n",
       "        <matplotlib.axes._subplots.AxesSubplot object at 0x0000019613884888>],\n",
       "       [<matplotlib.axes._subplots.AxesSubplot object at 0x00000196138BD988>,\n",
       "        <matplotlib.axes._subplots.AxesSubplot object at 0x00000196138F7AC8>,\n",
       "        <matplotlib.axes._subplots.AxesSubplot object at 0x000001961392DB48>,\n",
       "        <matplotlib.axes._subplots.AxesSubplot object at 0x0000019613DE6C48>,\n",
       "        <matplotlib.axes._subplots.AxesSubplot object at 0x0000019613E20D88>],\n",
       "       [<matplotlib.axes._subplots.AxesSubplot object at 0x0000019613E57E88>,\n",
       "        <matplotlib.axes._subplots.AxesSubplot object at 0x0000019613E91F88>,\n",
       "        <matplotlib.axes._subplots.AxesSubplot object at 0x0000019613ECF0C8>,\n",
       "        <matplotlib.axes._subplots.AxesSubplot object at 0x0000019613F08208>,\n",
       "        <matplotlib.axes._subplots.AxesSubplot object at 0x0000019613F3E308>]],\n",
       "      dtype=object)"
      ]
     },
     "execution_count": 40,
     "metadata": {},
     "output_type": "execute_result"
    },
    {
     "data": {
      "image/png": "iVBORw0KGgoAAAANSUhEUgAABJcAAAOVCAYAAADUZgFtAAAABHNCSVQICAgIfAhkiAAAAAlwSFlzAAALEgAACxIB0t1+/AAAADh0RVh0U29mdHdhcmUAbWF0cGxvdGxpYiB2ZXJzaW9uMy4xLjMsIGh0dHA6Ly9tYXRwbG90bGliLm9yZy+AADFEAAAgAElEQVR4nOzde5hcVZ3u8e8rkYtAuEUiSZCAoEcuI04i4nFmjEauoqCDEgclKAo6OuiIIwk6R0bEiY6IAiOKErnIVRRhuMjVFj3DnQEiIIcADQkJiZAACQKS+Dt/rFXJ7kp1d3V1de2q6vfzPPVU1dq3366qVWvvtddaWxGBmZmZmZmZmZlZI15RdgBmZmZmZmZmZta5XLlkZmZmZmZmZmYNc+WSmZmZmZmZmZk1zJVLZmZmZmZmZmbWMFcumZmZmZmZmZlZw1y5ZGZmZmZmZmZmDXPlkpmZGSDpeEk/LTsOMzPrfi5zbDSQdJakr9c5b6+kd490TMMh6QeS/rXJ63ytpJWS1mvmesvgyiUza5lcaLwgaYWkZyT9t6RPSXpFnn6WpD/nP9jK4548bbKkKKT3SppV7h4NTycUop1O0jRJC8uOw6zdSbpa0syy4zCrVzseU7jMsXbRjvljiPE3tfK1WcfcEfGpiDihmduMiMcjYpOIWF3HOg+X9Lt6tl8GVy6VqNMzfbPlffizpHFV6XfnfZ2c35+V37+var7v5vTDC2nbSDpT0uL8Of9B0r9J2rgFu2S1vTciNgW2A+YAxwJnFqZ/K//BVh5vqlp+84jYBDgY+FdJe7Um7NaTNKbsGAbTCTHa6OVytn4RsV9EnF12HGZD5GMKs/45f1hLuXKpfM70fT0KfLjyRtJuwEY15vt/wMzCfGOADwIPF9K2BG7Oy78tf857AZsDrxuJ4K1+EfFsRFwOHALMlLTrEJe/A7gP2H2wefNJ4b9IulfS87nCcXy+Ur9C0vWStijM/zNJT0p6VtJNknYpTNtf0v15uSckfTGnj5N0RT6BXSbpt5UT2H5iOhd4LfBf+cT1S4WT2SMkPQ7cWEc8Z0n6T0lX5phulfS6PE2STpa0NC97r6RdJe2Z17deYT3vl3Rvfv0KSbMkPSzpaUkX5/xUPOFeE6OkDSX9NM/7jKTbJY3P829WqOB9QtLXNUizX6WrMv83x/6MpEck/e+cviDvTzH/byDp25Iel7REqcnyRrkS+WpgQqGCYMJgv5fCevfMlRHPSLpH0rTCtB5J/y7ptvzZXlb5jKztuJw163IlHFPMzscCyyX9JJeDjZQ560s6J5ff90maOpS4zerR4vzxZkl35d/0RcCGVdMPUGo4ULng81c11rEvcBxwiPpe9PmYpAfyuh+RdFQ96651zJ3T+z2+HmD/+nTzG+o2+1ln5dh6TH5f89hZ0huBHwBvy+t8ZrB4W82VS21itJ9oF5wLHFZ4PxM4p8Z8/wW8vRDnvsC9wJOFeb4ArAA+EhG9ABGxICI+FxH31hGLtUBE3AYsBP52KMtJ2hPYFZhf5yJ/T6pcfD3wXtIB4HHAONJ/4dGFea8GdgK2Bu4CzitMOxM4Kp+s7kquAAKOyfvxamB8Xnf0F0xEfBR4nHTiu0lEfKsw+R3AG4F96ogHUoXsvwFbkD6PE3P63sDf5X3enPT/8nRE3AI8D7yrsI5/AM7Pr48GDspxTACWA/9Ztc1ijDOBzYBtga2ATwEv5PnOBlYBOwJvzjF9or/PpeCtpDy9VY7rQuAteT0fAU6TtEme95t5H3fP0ycC/ycingf2AxYVKg4W1bFtJE0ErgS+DmwJfBH4uaRXF2Y7DPg46TNaBZxSz7qtHKO9nFWqML6kKu17kk7Jr3skfSK/3lHSb3I8T+UTBLO218JjikNJ5d/rSOXPVxosc95HKt82By4HThtK3GZDMdL5Q9L6wC9J53NbAj8jHX9Xpv81MBc4inR890PgckkbVMX5K+AbwEVVF32WAgcAY4GPASfndQ647gGOuQc7vh7sc2lkm/WoeewcEQ+QjrFvzuvcfCjxtoIrl9rMaD3RLrgFGCvpjUqtGw4BavW3fZFUCM/I7w9j3UqodwO/iIi/1LFdK9ciUiEE8MV8slR5VHfTeErSC6RWad8nFWL1ODUilkTEE8BvgVsj4n8i4iXgUtKfNwARMTciVuRpxwNvkrRZnvwysLOksRGxPCLuKqRvA2wXES9HxG8jop7ffC3HR8TzEfFCHfFA+p3fFhGrSPmzcvL7MrAp8L8ARcQDEbE4T7uA3EpQ0qbA/jkNUiH55YhYWNjmwerbBa4Y48ukQnXHiFgdEXdGxHNKrZf2Az6f510KnMzafDuQRyPiJ7n/+UWkiquvRcRLEXEt8GdgR0kCPgn8c0Qsi4gVpAOSerYxkI8AV0XEVRHxl4i4DriD9DlVnBsRv88nFP8KfEhdMBhjtxvF5ewFwP6Sxub9WQ/4EGsrlYtOAK4lVVhPAk6tZ4fN2kQrjilOyxcsl5Eu6Hx4sAX68btczqwmnZBXt5w0a7aRzB97Aq8EvpuPhS8Bbi9M/yTww4i4NR8vng28lJcbVERcGREPR/IbUjlVKcuHvO46jq8HM6z9qWWYx86lc+VSexrtJ9qV1kt7AX8AnuhnvnOAw3Is76ix71sBi9dZytrRRGBZfv3tiNi88KgeYHYcsAmpJck0UiFWjyWF1y/UeL8JpBMuSXOUuoQ9B/QWtgvphHF/4LF8Zf9tOf0/SCed1yo11R3O2CwLKi/qiAf6ttj7U2VfIuJG0lXQ/wSWSDqjcmJJOqH8QL5a9AHgroh4LE/bDri08r8DPACsJp3ArhMjKc9eA1woaZGkb0l6ZV7PK4HFhXX9kHQCPZjq74eIqPWdvRp4FXBnYRu/yunDsR3wweL/L/A3pP+1iuJn8BhpX/uMGWdta9SVszl/30VqlQip5eKfIrVkrPYyKQ9MiIgXI6JtBw81q6EVxxTV//91d7muUl1+byiPZWgjayTzxwTgiaqy6LHC6+2AY6qOrbalzvwjaT9Jt+TWus+Qjscrx11DWnedx9eDGdb+DLDORo+dS+fKpfY02k+0zyV10Tmc2l3iAMgHu68GvgJcUWnlUfA0fU8ErQ1JegvpN1/3yUu+OnASqQXbPzY5pH8ADiS1fNsMmJzTlbd9e0QcSPqT/yVwcU5fERHHRMQOpFYKX5A0fbBdqSN9wHgGExGnRMQUYBdSC4p/yen3kwr8/ejbJQ7SQfN+Vf89G+aT5HVizCe2/xYROwP/m9Rk+bC8npeAcYX1jI2IQfu0D8FTpP+sXQrb2CzSGDl94hyiBaSWScXPYOOImFOYZ9vC69eSTsifanB71lqjtZw9n7UtLKrzfdGXSP8xtymNA/PxOtZtVroWHlNU//9Xur81WuaYjbgW5I/FwMTcqrzitYXXC4ATq8rcV0XEBayrT17KF0N/DnwbGB+pS9hVrD0eHmzd1XlzWMfXDW6z3nUOdOzc1v8xrlxqM6P8RJu87GOkgb33B34xyOw/JXUNqFUJdT3wftU31pO1mKSxkg4gjTXw04iY18Bq5gBfkrThoHPWb1PSn/rTpBYx36hMkLS+pEMlbRYRLwPPkVr0VAb0q3TTqqQPdkvRJcAOjcYzGElvkfTW3IroedJ/RDGm80ldc/6O1C++4gfAiZK2y+t5taQDB9jOOyXtlrvZPEeqZFkdqQvetcBJ+ft+haTXSXpHvfswmEjdXn9E6ne/dY5noqTKeFVLgK2G2MwZ0n/LeyXtk0/+N1S6xfSkwjwfkbSzpFcBXwMuiTpuI2vlGuXl7M+Ayu/4/fRTuRQRT0bEJyNiAqmb7Pcl7TiMfTQbUSUcU3xG0iSlGzkcR+q+DY2XOWYjpoX542bSWEFHSxoj6QPAHoXpPwI+lY9NJWljSe9RGp6h2hJgcuE8bn1gA+CPwCpJ+5HGIqp33dXH3A0fXw9jm4Oq49h5CTBJaXyrtuOT7jbhE+11HAG8K9JYJgM5hdR97qYa075DGvDt7MJJ8kRJ31GNOxNYy/yXpBWkmvkvk76njxWmf0l9bws+UEuQK0mDTX+yifGdQ2rR8wRwP2kcsKKPAr25hcGnSGPzQBov5XpgJbn7TET0DLKtfwe+otTs9YsNxjOQsaSCb3lex9OkKz4VF5BaYtwYEcXP+XukMc2uzd/VLaQBtvvzGuASUl5/APgNa8dKO4x0QHB/juMSmt+i8FhSC45b8vdyPfAGgIj4A2k/H8mfc11NlSNiAemE/zjSgcwCUquvYrl5LnAWqVvDhvQdQ8fajMtZiIg/Aj3AT0jjmj1Qaz5JHyxUpC4nXSl1xam1o7KOKc4nnQA+kh9fh8bLHLMR0tL8ERF/Jg21cHie9xAKDQUi3Rjjk6QhG5aTjt0O72d1lYueT0u6K9KYmkeTLrAsJ12YuXwI664+5h7O8XWj26zXQMfON5JuLvLkIN9XOSLCj5IepKbvL5DuaPYs6YT0M8B6efpZpEFrVxYeT+Vpk0kHe2MK6xPpx/ZPdWz33YX3PyUNzlt5/wng+vx6E+CyHONjpB97kEavX580tsly0oHt7cDf5OX+OW/nedKAo/9a5+fx7hrpY/I2Jxc+l6/3s47fAYcX3k8gjeL/ZN6HPwBfBV5V9vfvhx9+dO6DdIL+ibLj8GPQ78nl7LqxfTSv/1+q0tf8poFvkQ64VwIPA0eW/V364Ue7PPo7XvXDDz+6/0GqlPo/TV7nDqQLOCp7/4b7UN4hMzMzq5OkHlLrlx+XHYuZmbWOpF5SRez1ZcdiZq2jNNj+/yXdLfLcJq73fcDJEfG6Zq2zLO4WZ2YdT9Jrq5r1Fh+vHXwNoyuudiDpB/18Lj8Y4e1e3c92jxvJ7ZqZWWdoZtntMse6zWg4tlW6kcU6+0caU/QZ0sDiQ13nof18Zi8AZwDDuct023DLpS6UM/b9/UzeOSIeb2U8Fe0al5mZ2VC0a3nWrnGZmZlZ93PlkpmZmZmZmZmZNczd4szMzMzMzMzMrGFjyg6g2caNGxeTJ08ecJ7nn3+ejTfeuDUB1ckx1a8d4xqpmO68886nIuLVTV9xyTo1n9bLsZenjPhHaz4t67dS5m/U+9y52x2t+RQ6/3+9HqNhH6H793O05tN2+F7LjqHs7bdDDGVvv94YBsynZd+urtmPKVOmxGB+/etfDzpPqzmm+rVjXCMVE3BHtEG+avajU/NpvRx7ecqIf7Tm07J+K2X+Rr3Pnbvd0ZpPIzr/f70eo2EfI7p/P0drPm2H77XsGMrefjvEUPb2641hoHzqbnFmZmZmZmZmZtYwVy6ZmZmZmZmZmVnDBq1ckjRX0lJJvy+kbSnpOkkP5ectCtNmS5ov6UFJ+xTSp0ial6edIkk5fQNJF+X0WyVNLiwzM2/jIUkzm7XTZmZmZmZmZmbWHPW0XDoL2LcqbRZwQ0TsBNyQ3yNpZ2AGsEte5vuS1svLnA4cCeyUH5V1HgEsj4gdgZOBb+Z1bQl8FXgrsAfw1WIllpmZmZmZmZmZlW/Qu8VFxE3F1kTZgcC0/PpsoAc4NqdfGBEvAY9Kmg/sIakXGBsRNwNIOgc4CLg6L3N8XtclwGm5VdM+wHURsSwvcx2pQuqCoe+mNdvkWVf2ed875z0lRWLdat4Tz3J4/p3592XWWYplhPOvWblcnpq1P5eb1g0aHXNpfEQsBsjPW+f0icCCwnwLc9rE/Lo6vc8yEbEKeBbYaoB1mZmZmZmZmZlZmxi05dIQqUZaDJDe6DJ9NyodSepyx/jx4+np6RkwyJUrVw46T6t1WkzH7Laqz/tWxt5pn5WZmZl1BklzgQOApRGxa047Hvgk8Mc823ERcVWeNps0xMNq4OiIuCanTyENLbERcBXwuYgISRsA5wBTgKeBQyKiNy8zE/hK3sbXI+LsEd1ZMzOzJmq0cmmJpG0iYrGkbYClOX0hsG1hvknAopw+qUZ6cZmFksYAmwHLcvq0qmV6agUTEWcAZwBMnTo1pk2bVmu2NXp6ehhsnlbrtJgOr+4Wd2jt+UZCp31WZmZm1jHOAk4jVQAVnRwR3y4mVI01OgG4XtLrI2I1a8cavYVUubQvaTiINWONSppBGmv0kMJYo1NJF1PvlHR5RCwfmd00MzNrrka7xV0OVO7eNhO4rJA+I98BbnvSwN235a5zKyTtmcdTOqxqmcq6DgZujIgArgH2lrRFHsh775xmZmbWcXz3VbP2FxE3kS5y1mPNWKMR8ShQGWt0G/JYo/mYtjLWaGWZSoukS4Dp1WON5gqlylijZmZmHWHQyiVJFwA3A2+QtFDSEcAcYC9JDwF75fdExH3AxcD9wK+Az+SrNwCfBn5MKngfJl29ATgT2CoP/v0F8p3n8kDeJwC358fXKoN7m5mZdaCz8N1XzTrVZyXdmyuJK/nHY42amZll9dwt7sP9TJrez/wnAifWSL8D2LVG+ovAB/tZ11xg7mAxmpmZtTvffdWsY51OuuAZ+fkk4ON0yFij4zdaO1Zmt44POVrGvhwt+2lmnanZA3qbmZlZ/frcfVVS8e6rtxTmq7RieJk6W0RIGnKLiKGctNZ704dmnwiVeXJV1ra9z+WKiCWV15J+BFyR33bEWKOnnncZJ81Lh/ytHCOzlUbL2JejZT/NrDO5csnMzKz9lNIiYignrfXe9KHZJ7NlnlyVtW3vc7kqN7HJb98PVMZNuxw4X9J3SAN6V8YaXS1phaQ9gVtJY42eWlhmJmnIiTVjjUq6BvhGocvd3sDskd43MzOzZnHlkpmZWXna6u6rZqNdHmt0GjBO0kLSeGXTJO1OqpTtBY6CNNaopMpYo6tYd6zRs4CNSN1Wi2ONnpu7ui4jja1GRCyTVBlrFDzWqJmZdRhXLpmZmZWn0ophDuvefdUtIsxarJ+xRs8cYH6PNWpmZoYrl8zMzFqinxYRc4CL851YHyefdLpFhJmZmZl1ElcumZmZtYDvvmpmZmZm3eoVZQdgZiNP0nqS/kfSFfn9lpKuk/RQft6iMO9sSfMlPShpn0L6FEnz8rRT8i3OkbSBpIty+q01brVuZmZmZtYUkuZKWirp94W04yU9Ienu/Ni/MK1px7aSZubj54ckzWzNHpt1BlcumY0OnwMeKLyfBdwQETsBN+T3SNqZ1JVmF2Bf4PuS1svLnE66RflO+bFvTj8CWB4ROwInA98c2V0xMzMzs1HsLNYehxadHBG758dV0NxjW0lbkrq0vxXYA/hq8QKt2WjnyiWzLidpEvAe4MeF5AOBs/Prs4GDCukXRsRLEfEoMB/YI9/FamxE3BwRAZxTtUxlXZcA0ytXfszMzMzMmikibiKNLViPZh7b7gNcFxHLImI5cB21K7nMRiVXLpl1v+8CXwL+UkgbHxGLAfLz1jl9IrCgMN/CnDYxv65O77NMRKwCngW2au4umJmZmZkN6LOS7s3d5iotipp5bNvfuswMD+ht1tUkHQAsjYg7JU2rZ5EaaTFA+kDLVMdyJKnpMePHj6enp2fAQMZvBMfstgpg0HnbzcqVKzsu5opOjh06P34zMzNryOnACaRj0BOAk4CP09xj27qOeWFox70rV67kmN1Wr3lfxnFM2cdPZW+/HWIoe/vNiMGVS2bd7e3A+/KghhsCYyX9FFgiaZuIWJybBS/N8y8Eti0sPwlYlNMn1UgvLrNQ0hhgM2o0VY6IM4AzAKZOnRrTpk0bMPBTz7uMk+alv6jeQweet9309PQw2P61q06OHTo/fjMzMxu6iFhSeS3pR8AV+W0zj20XAtOqlunpJ566j3t7eno46XfPr3lfxnFv2cdPZW+/HWIoe/vNiMHd4sy6WETMjohJETGZNJjhjRHxEeByoHKHi5nAZfn15cCMfJeM7UmDG96Wu86tkLRn7nN+WNUylXUdnLdR8yqOmZmZmVmz5YulFe8HKneSa+ax7TXA3pK2yN3u9s5pZoZbLpmNVnOAiyUdATwOfBAgIu6TdDFwP7AK+ExEVNrpfpp0d46NgKvzA+BM4FxJ80lXdWa0aifMzMzMbHSRdAGpBdE4SQtJd3CbJml3Uje1XuAoaO6xbUQsk3QCcHue72sRUe/A4mZdz5VLZqNERPSQm+5GxNPA9H7mOxE4sUb6HcCuNdJfJFdOmZmZmZmNpIj4cI3kMweYv2nHthExF5hbd7Bmo4i7xZmZmZmZmZmZWcNcuWRmZmZmZmZmZg1z5ZKZmZmZmZmZmTWs4colSW+QdHfh8Zykz0s6XtIThfT9C8vMljRf0oOS9imkT5E0L087JY/YTx7V/6KcfqukycPZWTMzMzMzMzMza66GB/SOiAeB3QEkrQc8AVwKfAw4OSK+XZxf0s6kkfZ3ASYA10t6fR6t/3TgSOAW4CpgX9Jo/UcAyyNiR0kzgG8ChzQas5l1psmzrlzzunfOe0qMxMzMzMzMzKo1q1vcdODhiHhsgHkOBC6MiJci4lFgPrCHpG2AsRFxc0QEcA5wUGGZs/PrS4DplVZNZmZmZmZmZmZWvmZVLs0ALii8/6ykeyXNlbRFTpsILCjMszCnTcyvq9P7LBMRq4Bnga2aFLOZmZmZmZmZmQ1Tw93iKiStD7wPmJ2TTgdOACI/nwR8HKjV4igGSGeQacUYjiR1q2P8+PH09PQMGPPKlSsHnafVOi2mY3Zb1ed9K2PvtM/KzGwgkt4AXFRI2gH4P8DmwCeBP+b04yLiqrzMbFLX8dXA0RFxTU6fApwFbETqZv65iAhJG5BaBk8BngYOiYjekd0zMzMzMxsthl25BOwH3BURSwAqzwCSfgRckd8uBLYtLDcJWJTTJ9VILy6zUNIYYDNgWXUAEXEGcAbA1KlTY9q0aQMG3NPTw2DztFqnxXR4YQwcgN5Da883EjrtszIzG4jHMDQzMzOzTteMbnEfptAlLo+hVPF+4Pf59eXAjHwHuO2BnYDbImIxsELSnnk8pcOAywrLzMyvDwZuzOMymZkNaPKsK9c8zDqIxzA0MzMzs44zrJZLkl4F7AUcVUj+lqTdSd3XeivTIuI+SRcD9wOrgM/kq6wAn2ZtM/6r8wPgTOBcSfNJLZZmDCdeMzOzNldrDMPDgDuAYyJiOWk8wlsK81TGKnyZOscwlFQZw/CpkdgJMzMzMxtdhlW5FBF/omqA7Yj46ADznwicWCP9DmDXGukvAh8cToxmZmadoNPGMKx3XL5mj0dX5hh3ZW3b+2xmZmbtrhljLpmZmdnwddQYhvWOy9fsMfnKHOOurG17n83MzKzduXLJzLqGx1eyDrfOGIZ5XEJYdwzD8yV9hzSgd2UMw9WSVkjaE7iVNIbhqYVlZgI34zEMzczMzKzJmjGgt5m1KUkbSrpN0j2S7pP0bzl9S0nXSXooP29RWGa2pPmSHpS0TyF9iqR5edoplcGA8yD9F+X0WyVNbvV+mnW6whiGvygkfyvnuXuBdwL/DGkMQ6AyhuGvWHcMwx+TBvl+mL5jGG6VxzD8AjBrZPfIzMzMzEYTVy6ZdbeXgHdFxJtItzrfN7dqmAXcEBE7ATfk99W3ON8X+H6+NTqsvcX5Tvmxb05fc4tz4GTSLc7NbAgi4k8RsVVEPFtI+2hE7BYRfxUR7yu0YiIiToyI10XEGyLi6kL6HRGxa5722UrrpIh4MSI+GBE7RsQeEfFIa/fQrDNImitpqaTfF9JackFG0sy8jYckVe6WbGZm1hFcuWTWxSJZmd++Mj+CvrclP5u+tytv61ucT5515ZqHmZlZk53F2osnFSN+QUbSlsBXgbcCewBfLVZimZmZtTtXLpl1OUnrSbobWApcFxG3AuMrrSDy89Z59jW3K88qtzKfSJ23OAcqtzg3MzPrKBFxE+sOdt+KCzL7kMroZRGxHLiOdSu5zMzM2pYH9Dbrcnkslt0lbQ5cKmnXAWZvi1ucA4zfqO/tzGupXkd/87f6dtadfAvtTo4dOj9+M2tLfS7ISCpekLmlMF/lwsvL1HlBRlLlgkx/F3fMzMw6giuXzEaJiHhGUg/pSuiSyp2o8hXWpXm2trjFOcCp513GSfMG+Yua93xVQu35m30r9MF08i20Ozl26Pz4zayjNPOCTF0XamB4F2u6tfJ9tFxYGC37aWadyZVLZl1M0quBl3PF0kbAu0njO1RuSz4nP1+WF/Etzs3MzPpqxQWZhcC0qmV6agUznIs1rb7Y0iqj5cLCaNlPM+tMHnPJrLttA/w638r8dtJ4DleQKpX2kvQQ6fbnc8C3ODczM6uhchEF1r0gMyPfAW571l6QWQyskLRnHk/psKplKusqXpC5Bthb0hZ5IO+9c5qZmVlHcMslsy4WEfcCb66R/jQwvZ9lTgROrJF+B7DOeE0R8SLwwWEHa2ZmVjJJF5BaEI2TtJB0B7c5wMWSjgAeJ5d5EXGfpMoFmVWse0HmLGAj0sWY4gWZc/MFmWWku80REcsknUC6EATwtYhYp4u5mYGkucABwNKI2DWnbQlcBEwGeoEP5cHxkTSbdKfG1cDREXFNTp/C2nx6FfC5iAhJG5AG4p8CPA0cEhG9eZmZwFdyKF+PiMoA/WajniuXzMzMzMyAiPhwP5NG/IJMRMwF5tYdrNnodRZwGqkCqGIWcENEzJE0K78/VtLOpErcXUhDPlwv6fW5Ivh00vhlt5Aql/YlVQQfASyPiB0lzSANKXFIrsD6KjCVNCbanZIur1RimY12rlyyuk2edWXZIZiZmZmZ2SgWETdJmlyVfCBrxy07mzRm2bE5/cKIeAl4NLca3ENSLzA2Im4GkHQOcBCpculA4Pi8rkuA03IX131IQ0wsy8tcR6qQuqDZ+2jWiTzmkpmZmZmZmXWy8Xm8M/Lz1jl9IrCgMN/CnDYxv65O77NMRKwCngW2GmBdZoZbLpmZmZmZmVl3Uo20GCC90WX6blQ6ktTljvHjx9PT09NvgCtXruSY3VaveT/QvCNl5cqVpWy3XbbfDjGUvf1mxODKJTMzMzMzM+tkSyRtExGLJW0DLM3pC4FtC/NNAhbl9Ek10ovLLJQ0BtiMNAD/QtZ2vass01MrmIg4AzgDYOrUqTFt2rRaswGpMumk3z2/5n3vof3PO1J6enoYKMZu3347xFD29psRg7vFmZmZmZmZWSe7HJiZX88ELiukz3FFKzwAACAASURBVJC0gaTtgZ2A23LXuRWS9szjKR1WtUxlXQcDN0ZEANcAe0vaQtIWwN45zcxwyyUzMzMzMzPrEJIuILUgGidpIekObnOAiyUdATxOvitjRNwn6WLgfmAV8Jl8pziAT5PuPLcRaSDvq3P6mcC5efDvZaS7zRERyySdANye5/taZXBvMxtm5VIeZX8FsBpYFRFT8y0aLwImA73Ahyq3Z5Q0m3Rrx9XA0RFxTU6fwtqMfRXwuYgISRuQbjE5BXgaOCQieocTs5mZmTWf7yhqZmatEBEf7mfS9H7mPxE4sUb6HcCuNdJfJFdO1Zg2F5hbd7Bmo0gzusW9MyJ2j4ip+f0s4IaI2Am4Ib9H0s6kWt9dSLds/L6k9fIyp5MGPNspP/bN6UcAyyNiR+Bk4JtNiNfMzMzMzMzMzJpkJMZcOhA4O78+GziokH5hRLwUEY8C84E98oBrYyPi5tyX9ZyqZSrrugSYnvvEmpmZmZmZmZlZGxhu5VIA10q6M99uEWB8HiCN/Lx1Tp8ILCgsuzCnTcyvq9P7LBMRq4Bnga2GGbOZmVlbkdQraZ6kuyXdkdO2lHSdpIfy8xaF+WdLmi/pQUn7FNKn5PXMl3RK5YJMHsj0opx+q6TJrd5HMzMzM+tewx3Q++0RsUjS1sB1kv4wwLy1WhzFAOkDLdN3xali60iA8ePH09PTM2DQK1euHHSeVuuEmI7ZbVW/87Yy9k74rMzMGvDOiHiq8L7SzXyOpFn5/bFV3cwnANdLen0eoLTSzfwW0hiG+5IGKF3TzVzSDFI380NatWNmZmZm1t2GVbkUEYvy81JJlwJ7AEskbRMRi3OXt6V59oXAtoXFJwGLcvqkGunFZRZKGgNsRhqxvzqOM4AzAKZOnRrTpk0bMO6enh4Gm6fVOiGmwwcYrLX30Gn9Tmu2TviszMya4EDS3XAgdRHvAY6l0M0ceDTfzWaPfJONsRFxM4CkSjfzq/Myx+d1XQKcJkm5O7qZmZmZ2bA03C1O0saSNq28BvYGfg9cDszMs80ELsuvLwdm5Kb525MG7r4td51bIWnP3Hz/sKplKus6GLjRB8JmZtaF3M3czMzMzDrWcFoujQcuzcM5jAHOj4hfSboduFjSEcDj5Ns4RsR9ki4G7gdWAZ/JTfgBPg2cBWxEusJ6dU4/Ezg3X5VdRuoGYGZ1krQtaZD81wB/Ac6IiO9J2hK4CJgM9AIfiojleZnZpC40q4GjI+KanD6Ftfn0KuBzERGSNsjbmAI8DRwSEb0t2kWzbtFx3czr7Tp96nmX9Xm/28TN+l1nPcrshlzWtr3PZmZm1u4arlyKiEeAN9VIfxqY3s8yJwIn1ki/A9i1RvqL5MopM2vIKuCYiLgrtzS8U9J1wOGMorFcJld16eyd856SIjGrrRO7mQ+l63TRcLtRl9kNuaxte5/NzMys3Q33bnFm1sYiYnFE3JVfrwAeIHWPOZA0hgv5+aD8es1YLhHxKFAZy2Ub8lguuWvqOVXLVNZ1CTC9cocqMxucu5mbmZmZWacb7t3izKxD5FuPvxm4laqxXHJXHEgVT7cUFquM2fIydY7lIqkylkvxrldm1j93MzczMzOzjubKJbNRQNImwM+Bz0fEcwM0LGqLsVwAxm/U/xguwzXS43h08lghnRw7dGb87mZuZmZmZp3OlUtmXU7SK0kVS+dFxC9ycluP5QJpEOCT5o3MX9Rwx3wZTCePFdLJsUPnx29mZmZm1ok85pJZF8vjrpwJPBAR3ylM8lguZmZmZmZmo9zkWVcyedaVzHvi2WGtxy2XzLrb24GPAvMk3Z3TjgPm4LFczMzMzMzMrAlcuWTWxSLid9QeEwk8louZmZmZmZk1gbvFmZmZmZmZmZlZw0Zl5dK8J55d06/QzMzMzMzMzMwaNyorl8zMzMzMzMzMrDlcuWRmZmZmZmZmZg1z5ZKZmZmZ2SAk9UqaJ+luSXfktC0lXSfpofy8RWH+2ZLmS3pQ0j6F9Cl5PfMlnSJJOX0DSRfl9FslTW72PlSGhfDQEGZm1myuXDIzMzMzq887I2L3iJia388CboiInYAb8nsk7QzMAHYB9gW+L2m9vMzpwJHATvmxb04/AlgeETsCJwPfbMH+mJmZNYUrl8zMzMzMGnMgcHZ+fTZwUCH9woh4KSIeBeYDe0jaBhgbETdHRADnVC1TWdclwPRKqyYzM7N2N6bsAMzMzMzMOkAA10oK4IcRcQYwPiIWA0TEYklb53knArcUll2Y017Or6vTK8ssyOtaJelZYCvgqWIQko4ktXxi/Pjx9PT0DBj0+I3gmN1WrZM+2HKdZOXKlV21P/0ZLfs5HJJ6gRXAamBVREyVtCVwETAZ6AU+FBHL8/yzSa0GVwNHR8Q1OX0KcBawEXAV8LmICEkbkCqFpwBPA4dERG+Lds+srblyyczMzMxscG+PiEW5Auk6SX8YYN5aLY5igPSBlumbkCq1zgCYOnVqTJs2bcCgTz3vMk6at+4hf++hAy/XSXp6ehjsc+gGo2U/m+CdEVGslK10X50jaVZ+f2xV99UJwPWSXh8Rq1nbffUWUuXSvsDVFLqvSppB6r56SKt2zKyduVucmZmZmdkgImJRfl4KXArsASzJXd3Iz0vz7AuBbQuLTwIW5fRJNdL7LCNpDLAZsGwk9sVslHH3VbMWcOWSmZmZmdkAJG0sadPKa2Bv4PfA5cDMPNtM4LL8+nJgRr4D3Pakgbtvy13oVkjaM5+QHla1TGVdBwM35hNbM6tfpfvqnbkLKVR1XwWK3VcXFJatdFOdSJ3dV4FK91WzUa/hbnGStiXV4r4G+AtwRkR8T9LxwCeBP+ZZj4uIq/Iy7tPapYq3tO2d854SIzEzMzNruvHApbmBwhjg/Ij4laTbgYslHQE8DnwQICLuk3QxcD+wCvhM7moD8GnWHvdenR8AZwLnSppParE0oxU7ZtZl2qL76lDGRlu5ciXH7LZ6zfsyxtUqezyvsrffDjGUuf3KuHzjNxre7284Yy6tAo6JiLvylZw7JV2Xp50cEd8uzuw+rWZmZmbWiSLiEeBNNdKfBqb3s8yJwIk10u8Adq2R/iK5csrMGlPsviqpT/fVPOh+s7qvLhyo++pQxkbr6enhpN89v+Z9GeOhlT2eV9nbb4cYytz+4bmhyDG7reJDw4ih4W5xEbE4Iu7Kr1cAD7C2uWAt7tNqZmZWRdK2kn4t6QFJ90n6XE4/XtITku7Oj/0Ly8yWNF/Sg5L2KaRPkTQvTzulUmbmrjkX5fRbJU1u9X6amZmNJHdfNStXU8ZcygepbwZuzUmflXSvpLmStshp7tNqZma2rkpL4DcCewKfya19IbUE3j0/Kl3Miy2B9wW+L2m9PH+lJfBO+bFvTl/TEhg4mdQS2MzMrJuMB34n6R7gNuDKiPgVMAfYS9JDwF75PRFxH1Dpvvor1u2++mNSg4iH6dt9davcffULpDvPmRnD6xYHgKRNgJ8Dn4+I5ySdDpxA6nt6AnAS8HHapE8rpL6ElX6FZfftrCi7j2ct1TFVPrPBjPR+dMJn1U4kzQUOAJZGxK45bUvgImAy0At8KCKW52keG82shfIV0spAoysk1d0SGHg0H+DuIamX3BIYQFKlJfDVeZnj8/KXAKdJkq+2mplZt3D3VbNyDatySdIrSRVL50XELwAiYklh+o+AK/LbtujTCnDqeZdx0ry062X0aa2l7D6etVTHdHhh0O6BjPRn2gmfVZs5CziNVAFUMQu4ISLmSJqV3x/rsdHMylXVEvjtpJbAhwF3kFo3LSdVPN1SWKzS4vdl6mwJLKnSEvipqu0PaQDSMi5AlFmZX9a2vc9mZmbW7oZztziRmgU+EBHfKaRvU7nVI/B+Uj9XSP1Tz5f0HdJJa6VP62pJKyTtSTqYPgw4tbDMTOBm3KfVrCERcVON8VUOBKbl12cDPcCxuEWEWWnaoSXwUAcgLeMCRJmV+WVt2/tsZmZm7W44LZfeDnwUmCfp7px2HPBhSbuTDlp7gaPAt2Q1azPjK5XA+c4ZW+f0EWsRYWb9a5eWwGZmZmZmjWi4cikifkftK6FXDbCM+7Satbe2HBut2UbjuGD16uTYoTPjd0tgMzMzM+t0wx7Q28w60pLKiaukbYClOb0tx0ZrunnPr3nZO+c9TV99J3fn6OTYoWPjd0tgMzMzM+torlwyG50qrRjm5OfLCuluEWHWQm4JbGZmZmadzpVLZl1O0gWkwbvHSVoIfJVUqXSxpCOAx8knnW4RYWZmZmZmZkPlyiWzLhcRH+5n0vR+5neLCDMzMzMzM6vbK8oOwMzMzMzMzMzMOpcrl8zMzMzMzMzMrGGuXDIzMzMzMzMzs4Z5zCUzMzMzs1Fm8qwr17zunfOeEiMxM7Nu4JZLZmZmZmZmZmbWMLdcMjMzs5ZxawkzMzOz7uOWS2ZmZmZmZmZm1jBXLpmZmZmZmZmZWcPcLc7MRjV30TEzMzMzMxseVy6ZmZlZQ4qVs2ZmZmY2erlyyZrOLUHMzMzMzMzMRg+PuWRmZmZmZmZmZg1zyyUbkLs8mJnZSHFLV7P2UH285/xoZmZD5colM7PMJ7pmZmZmZmZD1xHd4iTtK+lBSfMlzSo7Hqvf5FlX9nlY93I+NWt/zqdm7c/51Kz9OZ+aravtWy5JWg/4T2AvYCFwu6TLI+L+ciMzs4puzKfuImDdpt3zqfOcWfvnUzNzPjXrT9tXLgF7APMj4hEASRcCBwLOvB3I3Y66lvOpWfvrqHzq8sJGqbbIp85/ZgNqi3xq1m46oXJpIrCg8H4h8NaSYrEm6q+bnA9iOlLX59N6unX6t2ttrmPzaTH/HbPbKg53+WHdq+3y6UDln/OcjVJtl0/N2kEnVC6pRlr0mUE6Ejgyv10p6cFB1jkOeApA3xx2fM2yJqY2UkpMdXwno+mz2m4E1jkSRjSfdorCb7fjYi/o5NihnPhHaz4t5bdy9ADbbUGZXlb+KDNfdss+j9Z8CiP4Hfo4uuW6fT9Haz7t872WlK/K/m2Vvf12iKHs7XM0jDv6I4PG0G8+7YTKpYXAtoX3k4BFxRki4gzgjHpXKOmOiJjanPCawzHVrx3jaseYWmxU5NN6OfbydHr8I6yp+bSsz7rM79j73P3bbQMuTxswGvYRRs9+doCuKE/bKYayt98OMZS9/WbE0Al3i7sd2EnS9pLWB2YAl5cck5n15Xxq1v6cT83an/OpWftzPjWroe1bLkXEKkmfBa4B1gPmRsR9JYdlZgXOp2btz/nUrP05n5q1P+dTs9ravnIJICKuAq5q4irrbkrcQo6pfu0YVzvG1FKjJJ/Wy7GXp9PjH1FNzqdlfdZlfsfe5+7fbulcnjZkNOwjjJ79bHtdUp4WlR1D2duH8mMoe/swzBgUEYPPZWZmZmZmZmZmVkMnjLlkZmZmZmZmZmZtqusqlyR9UNJ9kv4iaWrVtNmS5kt6UNI+hfQpkublaadIUk7fQNJFOf1WSZObEN/xkp6QdHd+7N9ofCNJ0r45jvmSZo309qq23Zv3925Jd+S0LSVdJ+mh/LxFYf6an9swY5graamk3xfShhxDGd9dpyvzt1cPSdtK+rWkB/J/zedyekt/o8MhaT1J/yPpivy+k2LfXNIlkv6Qv4O3dVL83WCk8+gAeWzI5WcD2255+SPpDYV9ulvSc5I+P1L7W2b51s+2/yPn53slXSpp85w+WdILhf3/wXC2PRq1e3k6mDJ/q60ywP9dV+3naKc2Oj+VtLukWyrlnKQ9Go1lOCT9U97OfZK+VVIMX5QUksa1evv9lX2tjKEqnuaUFxHRVQ/gjcAbgB5gaiF9Z+AeYANge+BhYL087TbgbYCAq4H9cvo/Aj/Ir2cAFzUhvuOBL9ZIH3J8I/gZrpe3vwOwfo5r5xZ+h73AuKq0bwGz8utZwDcH+9yGGcPfAX8N/H44MbT6u+v0R9m/vTpj3Ab46/x6U+D/5d9AS3+jw9yHLwDnA1fk950U+9nAJ/Lr9YHNOyn+Tn+0Io8OkMeOZ4jlZwPbLrX8yZ/vk8B2I7W/lFi+9bPtvYEx+fU3C9ueXJyvaj0uW+v7LbV1edrg76WrjsUG+L/rqv0c7Q/a6PwUuLawrv2Bnlb/toB3AtcDG+T3W5cQw7akAdkfI5f7Ld5+f2Vfy/M4TSwvuq7lUkQ8EBEP1ph0IHBhRLwUEY8C84E9JG0DjI2ImyN9uucABxWWOTu/vgSYPoJXARqJb6TsAcyPiEci4s/AhTm+MhW/i7Pp+x2t87kNd2MRcROwbDgxlPTddbp2/O31ERGLI+Ku/HoF8AAwkRb/RhslaRLwHuDHheROiX0s6WTjTICI+HNEPEOHxN8lRjyPDpDH+jPS33Mrf1/TgYcj4rFB4ml4u2WWb7W2HRHXRsSq/PYWYNJA63DZWre2L08HMxqOxZp1TNHu+znatdn5aQBj8+vNgEXDiKVRnwbmRMRLABGxtIQYTga+RPo8Klq2/QHKvjLyeNPKi66rXBrARGBB4f3CnDYxv65O77NM/vKfBbZqQiyfzU3g5haauTYS30jpL5ZWCeBaSXdKOjKnjY+IxZAKYmDrnN7KWIcaQxnfXacr+7c3JLkp8puBW2mP32g9vksqTP9SSOuU2HcA/gj8RKlb348lbUznxN8NWvqZVuUxGFr52Yiyy58ZwAWF9yO9vxXtUr59nHQ1tmL7nNd/I+lvCzG5bB1ct/7/tctvtemGeUzRMftpfZRxfvp54D8kLQC+DcweRiyNej3wt7lb328kvaWVMUh6H/BERNxTNams/FUs+8qIoWnlxZimhNNikq4HXlNj0pcj4rL+FquRFgOkD7RMw/EBpwMn5PWcAJxE+kE1Et9IKWObRW+PiEWStgauk/SHAeYtO9aBYmiH2DpNx3xmkjYBfg58PiKeG+CiUdvsk6QDgKURcaekafUsUiOtzO9jDKmLxD9FxK2SvkfqLtCfdou/G7TsM62Rx4ZafjaitPJH0vrA+1h7oN+K/R00rH621fQYJH0ZWAWcl5MWA6+NiKclTQF+KWmXkdh2lxptn1NHH4s14ZiiI/azm7XT+ekg56LTgX+OiJ9L+hCpNfi7G4ylX4PEMAbYAtgTeAtwsaQdmhnDINs/jtQtbZ3FmrX9wWKo/CZqlH1l5PGmrbsjK5ci4t0NLLaQ1LeyYhKpGeBC+jbBrqQXl1koaQyp6WB189yG45P0I+CKYcQ3UvqLpSUiYlF+XirpUlJTvSWStomIxblZYKX5ZCtjHWoMZXx3na7U3169JL2SdBB4XkT8Iie3w290MG8H3qc0MPCGwFhJP6UzYocUz8KIqLRiuYRUudQp8XeDlnymtfJYRCwpTK+n/Byyksuf/YC7KvvZiv0tKLV8kzQTOACYnpv7k7tLVLpM3CnpYdLVbpet9enW/7+uOxZr0jFF2+9nt2un89OBYpF0DvC5/PZnrB0moam/rUFi+DTwi/x/f5ukvwDjmhlDf9uXtBtpLKN7ciXuJOAupYHNW/YZ5FjWKfuaHUOdmlZejKZucZcDM5RG2N8e2Am4LTc1XSFpz9xf9TDgssIyM/Prg4EbC198Q3IBUfF+oHIHjEbiGym3AztJ2j5fSZ2R4xtxkjaWtGnlNalW+ff0/S5m0vc7WudzG6HwhhRDSd9dpyvtt1ev/F2eCTwQEd8pTGqH3+iAImJ2REyKiMmkz/bGiPgIHRA7QEQ8CSyQ9IacNB24nw6Jv0uMeB7tL48NtfxsYLtllz8fptAlbqT3t0pp5ZukfYFjgfdFxJ8K6a+WtF5+vUPe9iMuW+vW9uVpg7rqWKxZxxTtvp/WrzLOTxcB78iv3wU8NIxYGvXLvG0kvZ40iPRTrYghIuZFxNYRMTkfDy8kDar/ZCu2X9Ff2dfKGAqaV15EE0YYb6cH6QBsIelq1xLgmsK0L5NGQn+QwujqwFTSQdvDwGmAcvqGpBrd+aQDtx2aEN+5wDzg3vylbdNofCP8Oe5PumPFw6Sme636/nYgjVB/D3BfZdukvsQ3kP4AbwC2HOxzG2YcF5Ca5L+cf09HNBJDGd9dpz/K+u0NIb6/ITUVvRe4Oz/2b/VvtAn7MY21d4vrmNiB3YE78uf/S1Kz6o6JvxseI51HB8hjQy4/h7jd0sof4FXA08BmhbQR2V9KLN/62fZ80lgPle+6chekv8/fwz3AXcB7h7Pt0fgY6bzagvi7/lhsgP+7rtrP0f6gjc5P82/uzvzfeiswpdW/LVJl0k/zOu8C3tXqGArr7aVwl9gWfgY1y74yPoO87qaUF5UfqZmZmZmZmZmZ2ZCNpm5xZmZmZmZmZmbWZK5cMjMzMzMzMzOzhrlyyczMzMzMzMzMGubKJSuNpPskTWvyOg+VdG0z12nWCST1SPpEi7d5db6NajPX+beSHmzmOs2GS9JZkr5e57y9khq5JXVbknS4pN+VHYeZmZm1N1cutVA+4HxB0gpJz0j6b0mfkvSKPP0sSX+WtLLwuCdPmywpCum9kmaVu0fDExG7RETPYPMV9n1MHes8LyL2rmf7QzlZsO7hfAh5H3Yc7noiYr+IOLuZ24yI30bEG+pc5/GSflrPvNaZOj2/juRvVNI0SQtHYt1m7agd/w+Gkg+H+n/gMs7aXTvmybKN9nzryqXWe29EbApsB8wBjgXOLEz/VkRsUni8qWr5zSNiE+Bg4F8l7dWasM26Slvnw3oqUs1GkbbOryPJ/wVm6xi1/wdmbcp50tZw5VJJIuLZiLgcOASYKWnXIS5/B3AfsPtg8+aa4H+RdK+k5yWdKWm8UpeWFZKul7RFYf6fSXpS0rOSbpK0S2Ha/pLuz8s9IemLOX2cpCtyrfUySb+t1FoPEte78+tXSJol6WFJT0u6WNKWedab8vMzuWb7bQOss0/zfUn/S9J1OaYHJX0opx8JHAp8Ka/zvwb7HK37lJAPZ+f8s1zSTyRtmKdNk7RQ0rGSngR+ktM/KWl+/v1eLmlCYX17SfpDzqenAara3sclPZC3dY2k7XJ6JT/dk3/7h0jaIuffP+b5r5A0qY596tMVbyjbHGCdfa4CS5og6ec5tkclHZ3T9wWOAw4pXgmz7tXi/PpmSXflsu4iYMOq6QdIultrr9T+VY111PyNSvpYzicrJD0i6ajCMjX/C2qse2PgamCC1l71nSBpD0k357gWSzpN0vp5mXVaAVfn4Xr0V67maWdJ+kGevkLSbyr/A2bN1A7ld3/5sJ919Pd/MCGX78tyef/JgeY3a1ctzpPHKp2Hrsjl0PSc3qdXSo1jyiGdE/ez7UpZeqSkRbmsPSZPG/X51pVLJYuI24CFwN8OZTlJewK7AvPrXOTvgb2A1wPvJRWGxwHjSL+DowvzXg3sBGwN3AWcV5h2JnBUrqHeFbgxpx+T9+PVwPi87hjCLh0NHAS8A5gALAf+M0/7u/y8ea7xvrmeFeZC/zrg/LwvHwa+L2mXiDgj71elNv29Q4jVukwL8+GhwD7A60h58SuFaa8BtiRd+TlS0ruAfwc+BGwDPAZcmLc7Dvh5Xn4c8DDw9kJcB5Hy4AdIefK3wAV5Xyv56U35t38R6T/gJ3nbrwVeAE6rc58a3WY963wF8F/APcBEYDrweUn7RMSvgG8AF/VzJcy61Ejn11wZ80vgXFKe/BmpDK1M/2tgLnAUsBXwQ+BySRtUxdnfb3QpcAAwFvgYcHJeZ0Wf/4JaMUbE88B+wKLC1eBFwGrgn0n/C28j5Zl/HGh/h2KgcrUw26HACTmGu+l7DGHWVGWW3wPkw1px9vd/cEGOfwKp5cY3JE13GWedqgVl9BuAzwJvyeej+wC9Q9jUUM6JB/JO0vny3sAsSe92vnXlUrtYRDqQBPhivuJYeVSPZ/KUpBeAm4Hvkw6A63FqRCyJiCdIJ323RsT/RMRLwKXAmyszRsTciFiRpx0PvEnSZnnyy8DOksZGxPKIuKuQvg2wXUS8nMdNGUrl0lHAlyNiYWG7B2t4XQIOAHoj4icRsSrH+nNS4W1WrRX58LSIWBARy4ATSSdmFX8BvhoRL0XEC6QD2bkRcVfOE7OBt0maDOwP3B8Rl0TEy8B3gScL6zoK+PeIeCAiVpEKut37a0EQEU9HxM8j4k8RsSLH9o4696mhbdbpLcCrI+JrEfHniHgE+BEwYxjrtO4wkvl1T+CVwHdzeXYJcHth+ieBH0bErRGxOtK4Yy/l5QYVEVdGxMOR/Aa4lr4H4dX/BXWLiDsj4pZc5vWSKr6GmpcHUk+5emVE3JT/t75M+t/atokxmFUru/xuSM4XfwMcGxEvRsTdwI+Bjw533WYlG8k8uRrYgHQ++sqI6I2Ih4cQW93nxIP4t4h4PiLmkS7QDvs/oRu4cqk9TASW5dffjojNC4/qOzGNAzYBvghMIx0A12NJ4fULNd5vAiBpPUlzlLqnPcfamuBx+fnvSSe2j+Xm7pUuav9Bqmm+VqmZ/1AHZNsOuLTyxwM8QPrzGD/E9VSv863FPzTSCftrhrFO616tyIcLCq8fI12prPhjRLxYeD8hzwNARKwEns5xTiiuK1fkFte9HfC9wu9+Ganb3MRaQUl6laQfSnos5/ubgM0lrVfnfg15m0NY54SqPHwcw/tfsO4wkvl1AvBE1QWSxwqvtwOOqfpdbkvf/NwvSftJuiV3g3mGVKaOK8xS/V9QN0mvV+rW+mTOy9+oWvdw1VOuFv+bVpK+p7o+G7MGlV1+N2oCsCxf1Cmuezjlplk7GLE8GRHzgc+TGiIslXSh+umO2o+6zonrMBL/CR3PlUslk/QWUgas+za/+UrpScCLNLG5e/YPwIHAu4HNgMk5XXnbt0fEgaTm8L8ELs7pKyLimIjYgdTE8AuV/q91WgDsV/Xns2GuVR5KC6jqdf6map2bRMSn8/RG12tdpoX5sHj1/rWkKztrVlk17yLSiVwlxo1JXXCeABYX1yVJ6449TwAAIABJREFUVeteQOq+WvztbxQR/91PXMcAbwDeGhFjWdsVVf3MX8tQt1nvOh+tWuemEbF/nu48PAq1IL8uBibmfFXx2sLrBcCJVb/LV0XEBbU2XRX7BqSWPt8GxkfE5sBV9M1r9f6ua813OvAHYKecl48rrPv5/PyqwvxDvdgyWLkKff+bNiFdva7ZVchsuNqg/B5KOVSrnN9S0qZV636igXWbtYVW5MmIOD8i/oZ0nBzAN/Ok5xleGTcUzfhP6DquXCqJpLGSDiCNofLT3KRuqOaQBqTecNA567cpqXn/06TM+Y3KBEnrSzpU0maRuuI8R2pdVBncdMd8MF5JXz2E7f4AOFFrBwB+taQD87Q/kroJ7DDEfbkCeL2kj0p6ZX68RdIb8/QlDazTukgJ+fAzkiYpDVZ/HDDQ2EPnAx+TtHs+If0GqeluL3AlsIukD+Suo0fTtwD9ATC7Mg6KpM0kfbAwvfq3vynpas0zObav1rEv1Ya6zXrcBjynNHDjRrll5a75wKWyzska5OYB1h1amF9vBlYBR0saI+kDwB6F6T8CPiXprUo2lvSeqhPEiurf6Pqk5vx/BFZJ2o//z969x8tV1Xcf/3wlihEBuUgakmi0RCsQtSaN+LK1x6YF6g18ChKLEjQVpQi0T6wE1EcqYoMVLUJFEZCAICBqSeVmhJ5SWwgERcNFaoRIDsEgJGAOCpr4e/5Ya5J9DjNz5syZ+3zfr9e8ZmbNvqw1s9fea9ZelzReQz02AHtoe7d1SHn5l8CwpD8AtlX6RMQvSH9a35Xz0ntJ48eMx1jXVYA3SfpjpbGrTiOdt9aV35xZfTro+l0uH1Yy4nyQ88X/AP+kNED4K4FFbB+nzNc46xqtypOSXi7pz3LZ+ClS+bX0n/NO0jVod0m/R2rh1Cwfyy3/9yONn1g8J/Rtvu3LRLfZv0vaTLr79xHgs6QDsqQ0e1np8WiVbV1DGvj6fQ2M38Wkpn0PAfcAt476/N3A2tzc/gPAu3L4LOC7wDC5z2xEDI5jv2cBy0nd6jbn/b4WICJ+Rerf/t+5GX6t41psJhXaF5Bqk39OqtkuDbp6Aam/7uOSau1zb72hXfnwMtL4KvfnxycrLRgRNwIfI7VyeJj0J3BB/uxR4HDSRfgxUv7778K63yId65fnvHoXadDRklOBZfnYfwdpzKbJwKOkvHd9DWkZHd/x7rOWbW4ltYR8NfBAjt/5pFaVkAZaBnhM0vefuQXrES3NrxHxG9LA9EfnZY8Avln4fFVe/5z8+Zq8bDkjjtF8XTqB1Op3E6m18PIq8a0oIn5MGgz4/pyv9iZ1K/hrYDOpEmx0Bfb7gH8gnTf2I/2xHc8+x7quQjrPfZzUJWIOqducWaN01PW7Qj6spNw1652kXgLrSeO9fDwiVlRZ3qzTtDpP7kgq/z5KugbtRarwhTQRxw9Jw7p8h+o3cSfqP0nX/xtJXf++k8P7Ot8qxjXmslnjSHoQeFdE3DzmwrVv8715m3/WqG2aNYKktcDfRMR32x2XRpF0M3B+RFzcwG3+Wd6mWxWadRlJFwFDEfHRsZY16xa9eP02s/ooTazzAPDsSBPYWIFbLllbSHohabrytQ3e9H6kDG9mTSTpeaRubo3Ob/s3YZtmZmZmZtZErlzqAZJeNKq5YfHxorG30PJ4PUnqj3p2RDxYx3a/WGG71wMHA2c2Oi1mY+nUfDhRFdLzK9Kgif/JOAZsLGzzlArbvQ74e+AfG5wMsxG6Jb+OkVcauZ9K19UvNnI/Zp2okecDSddV2M4pY69tZtD+a7TSGMPl9n13s/fd7dwtzszMzMzMzMzM6uaWS2ZmZmZmZmZmVjdXLpmZmZmZmZmZWd0mtTsCjbbnnnvGzJkz2x2NbZ588kl22mmndkejKZy25rvjjjsejYgXtjsejTZWPu2E77/dcfD+u+cY6PV82gm/RSs5vb2p1/NpNf3wG/dDGqH309kv+bRbf8dujLfj3HjV8mnPVS7NnDmTVatWtTsa2wwODjIwMNDuaDSF09Z8kn7W7jg0w1j5tBO+/3bHwfvvnmOg1/NpJ/wWreT09qZez6fV9MNv3A9phN5PZ7/k0279Hbsx3o5z41XLp+4WZ2ZmZmZmZmZmdXPlkpmZmZmZmZmZ1c2VS2ZmZmZmZmZmVreeG3OpFjOXXLPt9dqlb25jTMysEudTM+tHPvdZo61+6AmOzseVjymzzuRzv/UCt1wyMzMzMzMzM7O6uXLJzMzMzMzMzMzq1pfd4szMzMw6QbErhJmZmVm3csslMzMzMzMzMzOrmyuXzMzMzMzMzMysbq5cMjMzMzMzMzOzurlyyczMzMzMzMzM6ubKJTMzMzMzMzMzq5srl8zMzMzMzMzMrG6uXDIzMzMzMzMzs7q5csnMzMzMzMzMzOrmyiUzMzMzMzMzM6vbpHZHwMzMzKyfzFxyTbujYGbWkyS9ADgf2B8I4L3AfcAVwExgLfCOiNiUlz8ZWARsBU6IiBty+BzgImAycC1wYkSEpB2Bi4E5wGPAERGxtjWpM+tsY7ZcknShpEck3VUIO1XSQ5LuzI83FT47WdIaSfdJOqgQPkfS6vzZ5yUph+8o6YocvlLSzMI6CyX9JD8WNirRZr3G+dTMzGziJM2Q9B+S7pV0t6QTc/juklbka90KSbsV1vE11axznAVcHxF/ALwKuBdYAtwYEbOAG/N7JO0LLAD2Aw4GviBph7ydc4FjgFn5cXAOXwRsioh9gM8BZ7QiUWbdoJZucRexPTMVfS4iXp0f10JjM6ik3YGPA68F5gEfL17IzWyEi3A+NTMzm6gtwOKIeAVwAHBcvm42/c+pr6lmEyNpF+ANwAUAEfGbiHgcOARYlhdbBhyaXx8CXB4RT0fEA8AaYJ6kqcAuEXFLRASppVJxndK2rgLmlyqOzfrdmJVLEXEzsLHG7TUygx4ErIiIjbnZ4grK/3k263vOp2bdrZ2tD81su4h4OCK+n19vJrV6mEZr/pz6mmo2MS8FfgF8RdIPJJ0vaSdgSkQ8DCmPA3vl5acB6wrrD+Wwafn16PAR60TEFuAJYI/mJMesu0xkzKUPSjoKWEW6w7OJlNluLSxTyoi/pcYMKqmUQStl9meQdAzpzhBTpkxhcHCwasQXz96y7fVYy07U8PBw0/fRLk5bV+jKfDo8PMzi2Vu3vW/Hb9HuY8D7b38ebHEcLgLOIf0BLfpcRHymGDCqpcTewHclvSwitrK9pcStpDEiDgauo9BSQtICUkuJI5qXHLPulyth/xBYyag/p5KKf05bfk01s7ImAa8Bjo+IlZLOIrcyrKBci6OoEl5tnZEbrlLuLVe+aOX/03p1QtlsvBzn1qq3culc4DRSRjoNOJM0WFojM2hNGRcgIs4DzgOYO3duDAwMVIk6HF0YSHPtkdWXnajBwUHGik+3cto6Xtfm08HBQc783pPb3jc7n1aKQzuPAe+//XmwlXGIiJvH0ZpoW0sJ4AFJpZYSa8ktJQAklVpKXJfXOTWvfxVwjiTlFhVmNoqk5wPfAP4uIn5ZpddLy6+p472pOmXy9j+u3fqHZSzd/GdsPPolnRMwBAxFxMr8/ipS5dIGSVNzxfBU4JHC8jMK608H1ufw6WXCi+sMSZoE7EqZ3gPVyr3lyhet/H9ar04om42X49xadVUuRcSG0mtJXwa+nd82MoMOAQOj1hmsJ75m/cj51KwnNLv14aPNjb6VeIa47iHp2aSKpUsj4ps5uBV/Tmu6po73purZl17NmatTkb9T/7ROVDf/GRuPfklnvSLi55LWSXp5RNwHzAfuyY+FwNL8fHVeZTlwmaTPkloCzwJui4itkjZLOoDUcvEo4OzCOguBW4DDgJt8o8YsqatyqXRxzW/fDpTGiGhYBpV0A/CpwkCGBwIn1xNfs37kfGrW9VrR+nCEci0i+u1OebPSW+zyUKtWfO/99vuOJY99dAFwb0R8tvBR6TrYtD+nvqaaNcTxwKWSngPcD7yHNM7wlZIWAQ8ChwNExN2SriRVPm0BjstdzAGOJXVZn0xqAXxdDr8AuCS3Gt5I6qZuZtRQuSTpa6S7KHtKGiLNYjEg6dWkgula4P3Q2AwaERslnQbcnpf7RETUOmCxWV9xPjXrPS1qfTh6n89oEdFvd8qbld6j62i51IpWJv32+9bg9cC7gdWS7sxhp5AqlZr659TXVLOJi4g7gbllPppfYfnTgdPLhK8C9i8T/hQ5/5vZSGNWLkXEO8sEX1Bl+YZl0Ii4ELhwrDia9TvnU7Pe04rWhy1KilnXiIjvUb6lH7Tgz6mvqWZm1q0mMlucmZmZNUC7Wh+amZmZmTWCK5fMzMzarJ2tD83MzMzMJsqVS2ZmZmZN4BnizMzMrF88q90RMDMzMzMzMzOz7uXKJTMzMzMzMzMzq5srl8zMzMzMzMzMrG6uXDIzMzMzMzMzs7q5csnMzMzMzMzMzOrm2eLMzMzMzMzMOkBxptG1S9/cxpiYjY9bLpmZmZmZmZmZWd3ccsnMzMysAYp3m83MzMz6iVsumZmZmZmZmZlZ3Vy5ZGZmZmZmZmZmdXPlkpmZmZmZmZmZ1c2VS2ZmZmZmgKQLJT0i6a5C2KmSHpJ0Z368qfDZyZLWSLpP0kGF8DmSVufPPi9JOXxHSVfk8JWSZhbWWSjpJ/mxsDUpNjMzawwP6G1mZmZWJw/i3XMuAs4BLh4V/rmI+EwxQNK+wAJgP2Bv4LuSXhYRW4FzgWOAW4FrgYOB64BFwKaI2EfSAuAM4AhJuwMfB+YCAdwhaXlEbGpOMs3MzBrLLZfMzMzMzICIuBnYWOPihwCXR8TTEfEAsAaYJ2kqsEtE3BIRQaqoOrSwzrL8+ipgfm7VdBCwIiI25gqlFaQKKTMzs67gyiUzMzMzs+o+KOlHudvcbjlsGrCusMxQDpuWX48OH7FORGwBngD2qLItMzOzruBucWZmZmZmlZ0LnEbqrnYacCbwXkBllo0q4dS5zgiSjiF1uWPKlCkMDg5WiTpMmQyLZ28BGHPZbjU8PNyzaSvql3SaWXdy5ZKZmZmZWQURsaH0WtKXgW/nt0PAjMKi04H1OXx6mfDiOkOSJgG7krrhDQEDo9YZrBCf84DzAObOnRsDAwPlFtvm7Euv5szVqci/9sjqy3arwcFBxvoeekG/pNPMupMrl8zMzMzGwYN49xdJUyPi4fz27UBpJrnlwGWSPksa0HsWcFtEbJW0WdIBwErgKODswjoLgVuAw4CbIiIk3QB8qtDl7kDg5GanzczMrFFcuWRmZmZmBkj6GqkF0Z6ShkgzuA1IejWpm9pa4P0AEXG3pCuBe4AtwHF5pjiAY0kzz00mzRJ3XQ6/ALhE0hpSi6UFeVsbJZ0G3J6X+0RE1DqwuJmZWduNOaB3HrjwEUl3FcJ2l7RC0k/y826Fz06WtEbSfZIOKoTPkbQ6f/b5PDMGknaUdEUOXylpZmGdhXkfP5G0sFGJNus1zqdmZmYTFxHvjIipEfHsiJgeERdExLsjYnZEvDIi3lZoxUREnB4Rvx8RL4+I6wrhqyJi//zZB/OscUTEUxFxeETsExHzIuL+wjoX5vB9IuIrrU25We+QtIOkH0j6dn7fkjKxWb+rZba4i3jmVKhLgBsjYhZwY36PpH1Jd2D2y+t8QdIOeZ1zSYMPzsqP0jYXAZsiYh/gc8AZeVu7k+4WvRaYB3y8eCIwsxEuwvnUrGu1s4LYzMysx5wI3Ft43/QysZnVULkUETeTmu0WHQIsy6+XAYcWwi+PiKcj4gFgDTBP0lRgl4i4Jd+5uXjUOqVtXQXMz4Xhg4AVEbExIjYBK3jmn2czw/nUrAdcRBsqiK12M5dcs+1hZmadSdJ04M3A+YXgVpSJzfpevWMuTSk1CY6IhyXtlcOnAbcWlhvKYb/Nr0eHl9ZZl7e1RdITwB7F8DLrmNnYnE/NukRE3FymNdEhbJ89ahlp5qiTKBSGgQeUxm6ZJ2ktuTAMIKlUGL4ur3Nq3tZVwDmSVOqqY2Zm1iP+BfgwsHMhrBVl4keLkZB0DOlmD1OmTGFwcHDbZ8PDwyPeAyyevaVsYkYv107l4t3pHOfWavSA3uVqbaNKeL3rjNxplcxbTjHzNvuH6+aDYyxOW9fq+Hw6PDzM4tlbt71vx2/R7mPA+29/HuyAOLS8MGxmZtatJL0FeCQi7pA0UMsqZcLqLROPDIg4DzgPYO7cuTEwsD06g4ODFN8DHF2hVezaIwfKhrdDuXh3Ose5teqtXNqgPC1rbjb4SA4fAmYUlpsOrM/h08uEF9cZkjQJ2JXUvWeI7XdsS+sMlotMtcxbTjHzNjvDdvPBMRanreN1bT4dHBzkzO89ue19Oy6s7T4GvP/258FOiEMFTSsMl6sE7oBKtpaqlN5Kd5WbqRXfe7/9vmbW014PvE3Sm4DnArtI+iqtKROb9b16K5eWAwuBpfn56kL4ZZI+C+xNGu/htojYKmmzpAOAlcBRwNmjtnULcBhwU0SEpBuATxUGMD0QOLnO+Jr1I+dTs+7W8sJwuUrgDq5ka4pSep85tlKjG3uPrRUV6/32+5pZ74qIk8nl0Nxy6UMR8S5J/0yTy8StSJ9ZpxuzpCTpa6SWCXtKGiLNDLUUuFLSIuBB4HCAiLhb0pXAPcAW4LiIKPVtOZY0YOlk0vgPpelaLwAuyWNGbCQNUkpEbJR0GnB7Xu4TEeFaYbMynE/NelLTK4hblhIzM7P2aXqZ2MxqqFyKiHdW+Gh+heVPB04vE74K2L9M+FPkDF7mswuBC8eKo1m/cz41627tqiA2MzPrRRExSB6qISIeowVlYrN+1/o23mZmZjZCOyuIzczMzMwmypVLZmZmZsDMJdewePaWirP2tFpx3Ke1S9/cxpiYmZmZVfesdkfAzMzMzMzMzMy6l1sumZmZWd965qxwZmZmncEtWK2buOWSmZmZmZmZmZnVzZVLZmZmZmZmZmZWN3eLMzMzs77hbnBWjaQLgbcAj0TE/jlsd+AKYCawFnhHRGzKn50MLAK2AidExA05fA5wETAZuBY4MSJC0o7AxcAc4DHgiIhYm9dZCHw0R+WTEbGsyck1MzNrGLdcMjMzMzNLLgIOHhW2BLgxImYBN+b3SNoXWADsl9f5gqQd8jrnAscAs/KjtM1FwKaI2Af4HHBG3tbuwMeB1wLzgI9L2q0J6TMzM2sKt1wyMzOznubWSlariLhZ0sxRwYcAA/n1MmAQOCmHXx4RTwMPSFoDzJO0FtglIm4BkHQxcChwXV7n1Lytq4BzJAk4CFgRERvzOitIFVJfa3QazczMmsEtl8zMzMzMKpsSEQ8D5Oe9cvg0YF1huaEcNi2/Hh0+Yp2I2AI8AexRZVtmZmZdwS2XzMzMzMzGT2XCokp4veuM3Kl0DKnLHVOmTGFwcLBqJKdMhsWztwCMuWy3Gh4e7tm0FfVLOs2sO7lyyczMzHqOu8JZA22QNDUiHpY0FXgkhw8BMwrLTQfW5/DpZcKL6wxJmgTsCmzM4QOj1hksF5mIOA84D2Du3LkxMDBQbrFtzr70as5cnYr8a4+svmy3GhwcZKzvoRf0SzrNrDu5W5yZmZmZWWXLgYX59ULg6kL4Akk7SnoJaeDu23LXuc2SDsjjKR01ap3Stg4DboqIAG4ADpS0Wx7I+8AcZmZm1hXccsnMzMzMDJD0NVILoj0lDZFmcFsKXClpEfAgcDhARNwt6UrgHmALcFxEbM2bOpY089xk0kDe1+XwC4BL8uDfG0mzzRERGyWdBtyel/tEaXBvMzOzbuDKJTMzM+sJ7gpnExUR76zw0fwKy58OnF4mfBWwf5nwp8iVU2U+uxC4sObImpmZdRB3izMzMzMzMzMzs7q5csnMzMzMzMzMzOrmyiUzMzMzMzMzM6ubx1wyMzOzruQxlszMrF+MvuatXfrmNsXErDy3XDIzMzMzMzMzs7q5csnMzGyUmUuuYfVDT7hljJmZmZlZDdwtzszMzLqGK/zMzMzMOs+EWi5JWitptaQ7Ja3KYbtLWiHpJ/l5t8LyJ0taI+k+SQcVwufk7ayR9HlJyuE7Sroih6+UNHMi8TXrR86nZmZmZtbrJM2Q9B+S7pV0t6QTc7jLvWYt0IhucW+MiFdHxNz8fglwY0TMAm7M75G0L7AA2A84GPiCpB3yOucCxwCz8uPgHL4I2BQR+wCfA85oQHzN+pHzqVmXanYFsZmZWY/YAiyOiFcABwDH5bKty71mLdCMMZcOAZbl18uAQwvhl0fE0xHxALAGmCdpKrBLRNwSEQFcPGqd0rauAua7MGzWEM6nZt2lmRXE1gVmLrlmxMPMzEaKiIcj4vv59WbgXmAaLveatcREx1wK4DuSAvhSRJwHTImIhyFlcEl75WWnAbcW1h3KYb/Nr0eHl9ZZl7e1RdITwB7AoxOMt1k/cT416z2HAAP59TJgEDiJQkEZeEBSqaC8llxQBpBUKihf19po18eVKWZmNh65u9ofAitxudesJSZaufT6iFifM+gKST+usmy5Gt2oEl5tnZEblo4h3Y1lypQpDA4OVo304tlbtr0ea9mJGh4ebvo+2sVp6xpdl0+Hh4dZPHvrtvft+C3afQx4/+3d/+LZW5gyOT13wLmg2RXE25TLp+3+LWDkdbvZSr97p2vUb9IJv6+ZWSNJej7wDeDvIuKXVRoWtaXcW+68W891p9Xn7m68XjjOrTWhyqWIWJ+fH5H0LWAesEHS1FzYnQo8khcfAmYUVp8OrM/h08uEF9cZkjQJ2BXYWCYe5wHnAcydOzcGBgaqxvvowh3QtUdWX3aiBgcHGSs+3cpp6w7dmE8HBwc583tPbnvf7HxaKQ7tPAa8//bu/+gl17B49hbOXD2pLcffKM2uIN4eUCaftvu3gJHX7WYr/e6drlHHZSf8vmZmjSLp2aSKpUsj4ps5uKPKveXOu/Vc51pdPunG64Xj3Fp1j7kkaSdJO5deAwcCdwHLgYV5sYXA1fn1cmBBHmH/JaTxHm7Ld143Szog91c9atQ6pW0dBtyU+72aWQ2cT826X7GCGBhRQQzQgIJyR/L4QmZmNh65jHoBcG9EfLbwUU+We32dtE4zkVtzU4Bv5WaGk4DLIuJ6SbcDV0paBDwIHA4QEXdLuhK4hzSS/3ERUer3cixwETCZNP5DaQyIC4BL8pgRG0mDlJpZ7ZxPzbpYrhR+VkRsLlQQf4LthdulPLOgfJmkzwJ7s72gvFXSZkkHkMafOAo4u7WpMTMza6rXA+8GVku6M4edQrpWutxr1mR1Vy5FxP3Aq8qEPwbMr7DO6cDpZcJXAfuXCX+KnPnNbPycT826XisqiM2sBnlg/M3AVmBLRMyVtDtwBTATWAu8IyI25eVPJk1bvhU4ISJuyOFz2J4XrwVOjIiQtCNpVqo5wGPAERGxtkXJM+t6EfE9yncDB5d7zZqu8wcVMDMz61OtqCA2s3F5Y0QUZ4VaAtwYEUslLcnvT5K0L6lFw36kVoTflfSyXNl7Lmmg31tJlUsHkyp7FwGbImIfSQuAM4AjWpUwMzOziah7zCUzMzMzsz53CLAsv14GHFoIvzwino6IB4A1wLw8RtouEXFLHqfl4lHrlLZ1FTBfVaa5MjMz6yRuuWRmZmZt5wFJrQsE8B1JAXwpzwY1JQ/+S56Jaq+87DRSy6SSoRz22/x6dHhpnXV5W1skPQHsARRbSpmZmXUkVy6ZmZmZmY3t9RGxPlcgrZD04yrLlmtxFFXCq60zcsPSMaRudUyZMoXBwcGqkZ4yGRbP3gIw5rLdanh4uGfTVtQv6TSz7uTKJTMzM7MuU2zptXbpm9sYk/4REevz8yOSvgXMAzZImppbLU0FHsmLDwEzCqtPB9bn8OllwovrDEmaBOxKmo1qdDzOA84DmDt3bgwMDFSN99mXXs2Zq1ORf+2R1ZftVoODg4z1PfSCfkmnjZ+vCdYJPOaSmZmZmVkVknaStHPpNXAgcBewHFiYF1sIXJ1fLwcWSNpR0kuAWcBtuQvdZkkH5PGUjhq1TmlbhwE35XGZzMzMOp5bLpmZmZmZVTcF+FYeX3sScFlEXC/pduBKSYuAB8lTlEfE3ZKuBO4BtgDH5ZniAI4FLgImk2aJuy6HXwBcImkNqcXSglYkzMzMrBFcuWRmZmZt4UG8rVtExP3Aq8qEPwbMr7DO6cDpZcJXAfuXCX+KXDllZmbWbdwtzszMzMzMzMzM6ubKJTMzMzMzMzMzq5u7xZmZmZl1Mc8SZGZmZu3myqUWccHPzMzM4yyZmZk10+jrrP97Wqu4W5yZmZmZmZmZmdXNlUtmZmZmZmZmZlY3d4szMzMz6xHuhm9mZmbt4MolMzMzaxqPsWRmZtY+vulgreJucWZmZmZmZmZmVje3XDIzM8MtbKz3eMYgMzMzaxVXLrWBC3tmZmZmZmbWSu4iZ83kyiUzMzNrKLcC60z+U2FmZmbN4solMzMzsz5TqmhaPHsLA+2NipmZtYFvOFijuXKpiWYuuYbFs7dw9Bh3cJ2xzczMzKzZXOY0M7Nm6YrKJUkHA2cBOwDnR8TSNkepaXzRt27VT/nUrFs5n1o51boxuizSes6nZp2v1/KpxwS2Ruj4yiVJOwD/CvwFMATcLml5RNzT3pg1nyuarFv0cz416xbOp1aPShVPLpc0h/OpWefrh3zq/6FWj46vXALmAWsi4n4ASZcDhwA9k3lr4buK1uGcT806n/OpNYzLJU3jfGrW+foqnxbH6DvalU5WRTdULk0D1hXeDwGvbVNcOtJEZ+XxicEawPnUrPM1NZ96hjgrcblkQlp2PXXLBLO6udxL46/7Pg91v26oXFKZsBixgHQMcEx+Oyzpvpo3fsYEYlaDE2BP4NHm7mViJvAddHzaJqBT0vbidkegRo3OpyO+/2bn01ri4P333f63nb9rOP56PZ+2/bdopW64bjdSJ6a3Sef8Xs+SOKHRAAAgAElEQVSn1Yz5G7fpOttIHXccN0mvp7Nf8mlX/o7Nvl406TzUjd91p8e5Yj7thsqlIWBG4f10YH1xgYg4DzivlZGqlaRVETG33fFoBqfNChqaTzvh+293HLx/HwNNUFc+7cHvoSqn19qs4eXefviN+yGN0D/p7AITyqfd+jt2Y7wd59Z6VrsjUIPbgVmSXiLpOcACYHmb42RmIzmfmnU+51Ozzud8atb5nE/Nyuj4lksRsUXSB4EbSFM9XhgRd7c5WmZW4Hxq1vmcT806n/OpWedzPjUrr+MrlwAi4lrg2nbHo04d2V2vQZw226bB+bQTvv92x8H7b79OiEND1ZlPe+57GIPTa23VhHJvP/zG/ZBG6J90drwJ5tNu/R27Md6OcwspIsZeyszMzMzMzMzMrIxuGHPJzMzMzMzMzMw6lCuXmkTSwZLuk7RG0pJ2x6cWkmZI+g9J90q6W9KJOXx3SSsk/SQ/71ZY5+ScxvskHVQInyNpdf7s85LKTdnZUpJ2kPQDSd/O73siXd1I0uH5GPudpLmjPhvXdy9pR0lX5PCVkmaOMy6vlnSrpDslrZI0r9641EvS8Xkfd0v6dKv3n7f5IUkhac9W71/SP0v6saQfSfqWpBe0Og6j4tN15+9m6afvotI1sJeNvi5ab+n2/CvpQkmPSLqrENZTZbdK551eS6dt18n5UtLafAzdKWlVDhv3sdjkOHbleaFCvE+V9FD+vu+U9KZOi/e4RYQfDX6QBnb7KfBS4DnAD4F92x2vGuI9FXhNfr0z8L/AvsCngSU5fAlwRn69b07bjsBLcpp3yJ/dBrwOEHAd8JcdkL7/C1wGfDu/74l0deMDeAXwcmAQmFsIH/d3D/wt8MX8egFwxTjj8p3Ctt4EDLbyOADeCHwX2DG/36vVxyFpOt0bgJ8Be7Zh/wcCk/LrM9qZF+nS83czHv32XVDhGtjueDU5zSOui370zqMX8i/wBuA1wF2FsJ4qu1U67/RaOv3Y9nt3dL4E1pbKgYWwcR+LTY5jV54XKsT7VOBDZZbtmHiP9+GWS80xD1gTEfdHxG+Ay4FD2hynMUXEwxHx/fx6M3AvMI0U92V5sWXAofn1IcDlEfF0RDwArAHmSZoK7BIRt0TKBRcX1mkLSdOBNwPnF4K7Pl3dKiLujYj7ynxUz3df/B2vAuaPsxY/gF3y612B9ROISz2OBZZGxNMAEfFIi/cP8Dngw6TvoqRl+4+I70TElvz2VmB6q+NQ0JXn7ybpq++iyjWwJ1W4Llrv6Pr8GxE3AxtHBfdU2a2Xy95WVjfmy3Edi82OTLeeFyrEu5KOifd4uXKpOaYB6wrvh+iyAqpS16I/BFYCUyLiYUgXQWCvvFildE7Lr0eHt9O/kP48/64Q1gvp6jX1fPfb1skVFE8Ae4xjn38H/LOkdcBngJMnEJd6vAz4E6Uuff8p6Y9auX9JbwMeiogfjvqoXfngvaQ7Me2KQ9efvxuob7+LUdfAXlXuumi9o1fzb8+W3Xqw7G3P1On5MoDvSLpD0jE5bLzHYjt0c375oNKwEBcWuvN1Q7zLmtTuCPSocq0mumZaPknPB74B/F1E/LJKI5BK6eyo9Et6C/BIRNwhaaCWVcqEdVy6Op2k7wK/V+ajj0TE1ZVWKxM21nc/5u9SLS7AfODvI+Ibkt4BXAD8eZ1xKWuM/U8CdgMOAP4IuFLSS1u4/1NI3dKesVqj9j9WHErHg6SPAFuAS5sRhxo5n2/Xl9/F6Gtgu+PTDHVcF6379Fv+7eqyW6+Vva2iTv+dXh8R6yXtBayQ9OMqy3Z6WqDz88u5wGl536cBZ5JusnZ6vCty5VJzDJHGMCmZzvauNh1N0rNJF7dLI+KbOXiDpKkR8XBujlfqtlMpnUNs79ZSDG+X1wNvy4OkPRfYRdJX6f50dbSI+PM6Vqvnuy+tMyRpEqlr24hmp9XiIulioDRw79fZ3kWkYcfBGPs/Fvhmbt56m6TfAXu2Yv+SZpP6cv8wF2SnA99XGtS8oflgrONB0kLgLcD8/F3Q6DjUqGvP303Qd99FhWtgLyp7XYyId7U5XtY4vZp/e67s1qNlbyuvo/NlRKzPz49I+hapm9t4j8V26Mr8EhEbSq8lfRkoTa7R0fGuxt3imuN2YJakl0h6DmmQ4eVtjtOY8jg1FwD3RsRnCx8tBxbm1wuBqwvhC5Rm63oJMAu4LTdH3CzpgLzNowrrtFxEnBwR0yNiJum3uCkXoLs6XT2qnu+++DseRvp9x1OLvx740/z6z4CfTCAu9fi3vF8kvYw0wOOjrdh/RKyOiL0iYmbOH0OkgUV/3or9l0g6GDgJeFtE/KrwUTvyYleev5ukr76LKtfAnlPlumi9o1fzb0+V3Xq17G0VdWy+lLSTpJ1Lr0mt2u9inMdia2O9TVfml1wRVvJ20vcNHR7vqqIDRhXvxQdp1qn/JY3u/pF2x6fGOP8xqWndj4A78+NNpPFrbiT96b4R2L2wzkdyGu+jMFo9MJeUQX4KnAOo3enL8Rpg+2xxPZOubnuQTqBDwNPABuCGer970l33r5MGu7sNeOk44/LHwB2kWRlWAnNaeRyQKpO+mrf3feDP2nUcMmqWkFbtP/926wrnnS+26zvI2+6683ezHv30XVDhGtjueLUg3duui3701qPb8y/wNeBh4Le5zLCIHiu7VTrv9Fo6/Rjxm3dkviTNYPfD/Li7FLd6jsUmx7MrzwsV4n0JsDrn/+XA1E6L93gfpT9nZmZmZmZmZmZm4+ZucWZmZmZmZmZmVjdXLpmZmZmZmZmZWd1cuWRmZmZmZmZmZnVz5ZJNmKQ/kXTfBLdxkaRPNipOZv1K0tGSvlfl8+skLaz0eacrnisace6x/iFpraQ/b3c8epWkmZJC0qT8vqvPNWZmZjY+rlyaoFxY/bWkzZIel/Q/kj4g6Vn584sk/UbScOHxw/xZqSBWCl8raUkD4jQgaWii26my/ZC0T+l9RPxXRLy8WftrhGZ/J9ZenZgP60jDoKS/afZ+IuIvI2JZs/dTTqP/3I8+97jyoDv0Qn4dr9EVL51mrErpehTPNc3YvvWnwvljWNIGSV+R9Px8DX0qhz8q6ZvFab4lnSrpqzVsf0QZtx1qjauZWadx5VJjvDUidgZeDCwFTgIuKHz+6Yh4fuHxqlHrvyAing8cBnxM0l+0JtrP1KkFX7Ma9Ew+7Fc+//QV59cuI2mHdsfBLHtrzv+vAf4I+GgO/2AO3wd4PvCZNsXPrK/0SaVvS24CdztXLjVQRDwREcuBI4CFkvYf5/qrgLuBV4+1bM7EJ0u6R9KmnImfK2kn4Dpg78Kd3b2rbOdUSVdJ+qqkXwJHS5on6ZZ8R/lhSedIek5e/ua86g/zto8Y3SpI0ityBnxc0t2S3jae7yFv4y2S7izc1X7lWGmvsq2y38kY6XzGXWafVLpDG/LhP0j6kaQnJV0gaYpSd5DNkr4rabfC8gfk4/lxST+UNJDDTwf+BDgnH5/njLHfkHSCpPvzxfqflVt9FJb5TM4fD0j6y0J4TcexpPdJujen4x5Jr8nhe0v6hqRf5G2fUFjnVElXSro4r3e3pLn5s0uAFwH/ntP44UI+WyTpQeCmvOzXJf1c0hOSbpa0X4U4bjv3VNj+NZKOH7XOjyQdOlb6rTVamV+LJD1L0hJJP5X0WD5ud8+flY7LYyStz9eHxRPZJlC6dj6ej8/XSfp9STflZR+VdKmkF9SwnxlKBfRf5HXPKXz23pxvN0m6QdKLC5+FUguxn+TP/1XJK4AvAq/LcXs8L3+RpHMlXSvpSeCNkt4s6QeSfilpnaRTq8RzUNLflNu+pD9S+gNSvMb+laQ7x0q/WUlEPEQq3+0/Kvxx4N8Y/3mhXBl3N0nfzvltU349vbDOiBazquHPcrVzjKSDgVOAI1RotWnWBVzpa65caoaIuA0YIv1ZrJmkA0gXyDU1rnIkcBDw+8DLgI9GxJPAXwLrC3d814+xnUOAq4AXAJcCW4G/B/YEXgfMB/4WICLekNd5Vd72FaPS8Gzg34HvAHsBxwOXSqq521z+E3sh8H5gD+BLwHJJO1ZLe6XtVflOKqbTul8L8+FfAX9BOg7fSironkI6rp4FnJC3Ow24BvgksDvwIeAbkl4YER8B/ot8AY6ID9aw37cDc0kX8UOA9xY+ey1wX47Dp4ELJKnG9CDpcOBU4ChgF+BtwGNKFVj/DvwQmEbKM38n6aDC6m8DLiedT5YD5wBExLuBB8mFj4j4dGGdPwVeQcrTkL7DWaRzyPdJ56WqKmx/GfCuQrpeleN9ba3fhbVGC/NryQnAoaRjb29gE/Cvo5Z5I+k4PBBYorG7XFbbZuna+YJ8fN4CCPinvOwrgBmkfFeRUuuhbwM/A2aSjufL82eHks49/wd4Iemc8rVRm3gLqdD/KuAdwEERcS/wAeCWHLdiBddfA6cDOwPfA54knRdeALwZOHasytpy24+I24HHSOfOkncBl1TbllmRpBnAm4AfjArfg5QPxnVeqFDGfRbwFVIryxcBvyZf1xrgGeeYiLge+BRwRYVWm2YdrVsrffNy47oJLOmsfKPll5LukDSuMkwvcuVS86wn/YEE+FA+SEuP0eOdPCrp18AtwBdIGa8W50TEuojYSCr8vbPOuN4SEf8WEb+LiF9HxB0RcWtEbImItaTKnT+tcVsHkGqll0bEbyLiJlJBeDxxex/wpYhYGRFb85gNT+dtl0w47RNMp3WHVuTDsyNiQ76Y/hewMiJ+EBFPA98C/jAv9y7g2oi4Nue1FcAqUsG4HmdExMaIeBD4F0bmgZ9FxJcjYiupgmUqMGUc2/4bUrek2yNZExE/I/0pfWFEfCLn7/uBLwMLCut+L6dxK+mPYi0F41Mj4smI+DVARFwYEZvzd3gq8CpJu44j/iVXA7Mkzcrv300qsP+mjm1Z87Uiv5a8H/hIRAwVjrPDNLJr5j/m43I16c/lWNeZWra5Tc5XKyLi6Yj4BfBZxr4GzSNVRv1DjttTEVEay+j9wD9FxL0RsYX0B/XVxdZLpGvz4/m88R+MXci/OiL+O5+znoqIwYhYnd//iFR5Ve91c1vlr1ILr4OAy+rclvWXf8st7L4H/CfpWAf4vKQngEdJN1eOr7B+zSLisYj4RkT8KiI2k8qcjSorjvccY9bxurXSt86bwLeTrqO7k65fX1eV3jT9wJVLzTMN2JhffybfqSs9Rs+esiepQuZDwADw7Br3sa7w+mekAmc9ittB0styDfDPlbrKfSrHsRZ7A+si4nej4jZtHPF5MbC4+MeCdEe3mL4Jp32C6bTu0Ip8uKHw+tdl3j8/v34xcPio4/qPSRU/9aiWB35eehERv8ovn0/tZgA/LRP+YlL30mIaTmFkxdXPC69/BTy30p/rgm1pkbSDpKVKXYt+CazNH407b+Y/+FcC78qtrt6JW0Z0slbk15IXA98qHMf3klqzFo/l8V5natnmNpL2knS5pIfysf5Vxj7OZ5Aqj7dU2P9Zhf1vJLWOKl5/R+fPsc4Lo8sHr5X0H/lu8ROkFkn1Xje/CrxV0vNJraj+KyIernNb1l8OzeeFF0fE35ZuTAAnRMSuwCuB3YDplTdRG0nPk/QlST/L+fRm4AVqzBhkjSrHm3WCbq/0HfdN4Ij4ao7Llog4E9gR6OhJrprNlUtNIOmPSIW5mmdGyS10zgSeovauWTMKr19EuusLELXut8Ly5wI/BmZFxC6kP4+1dqlZD8zQyPFfXgQ8NI74rANOH/XH4nkRUWzeXyntlZT7Tqql88n8/LzC8r9Xcwqs7VqYD2u1Drhk1HG9U0QsLe1+nNsbbx4Yj3WkLqflwh8YlYadI6LW1leV0lgM/2tSN78/B3Yldf2B2s5B5ba/jNSNdj7wq0jdkazDtCG/rgP+ctSx/NzcArFkvHms2jbLHZv/lMNfma9B72Ls43wd8KIKFbbrgPeP2v/kiPifMbZJhfiVC7+M1N11Rv4T/8Ua4lx2+/l7uYXUxffduOLXGiS3BPok8K/j6RJewWLSn8XX5nxaakVRLC/WW1ZsVDnerBN0e6XvuG8CS1qsNM7hE3n5XenzhgquXGogSbtIegtp/IOv5ovbeC0FPlxjk7rjJE3PzclPAUrjH20A9qizGwmksRV+CQxL+gPg2FGfbwBeWmHdlaQL7YclPTv3VX0reUyIGn0Z+EC+QypJOykNIrpzYZlKaa+k3HdSMZ25i8JDpBYPO0h6L+X/bFuHaUM+rFXpLv1B+Zh6rtKA1KWLbLV8Vc4/KPU5nwGcyNh5YDzOJ3VLmpPz4D65a81twC8lnSRpck7H/rlioBa1pHFnUjfYx0gF9k9VX7z69nNl0u+AM/Gf147Txvz6ReD0UpcxSS+UdMioZT6WC7D7Ae9h7DxWbZu/IB2HxeNzZ2CYNMj3NOAfaoj3bcDDwNJ8bXyupNcX9n9yji+SdlUaP60WG4DpypNaVLEzsDEinpI0j1QZPJHtXwx8GJhN6kZs1ijLSOP2jXdSmdHXkZ1JrZAfz2XOj49a/k5gQS7zziXNYFmrSueYDcDMUTdqzbpaF1T6jusmsNL4SieRWt7uFmm8wieovUFGT/JJqzH+XdJm0kH5EdK4Ce8pfP5hbZ+lbFjSo1W2dQ1pEND31bDfy0gDZ9+fH58EiIgfk8ZBuD/XvI63me2HSAXGzaSKntEF6lOBZXnb7yh+EGksk7eRBtB+lDQWxlE5TjWJNPvP+0h9ZzeR+uYePWqxsmmvss1y38lY6XwfqbD/GLAfUMvdX2ufduXDmkTEOlKLnFNIfzTXkY6v0nn4LNL4LJskfb6GTV4N3EEq2F7DyGncJxrXr5OaGF9Gyh//BuweaRylt5L6lz9AyuPnk+7U1OKfgI/mPPihCstcTOoe8BBwD3DrOKJeafsXk/68jjmYo7VMu/PrWaQWON/J8biVNBB+0X+Srj83krrpfafebebuqacD/52PzwOAfyQNyP9ETsM3x4p0IQ/uQxrAfog00x4R8S3gDODyfCf3LtK1uBY3kWbd+/kY3/XfAp/I6ft/pG6nE9n+t8jdCSNNvmHWELk8+nngY+Nc9VRGlnH/BZhMut7dClw/avmPkW4+biLl6fGMG1bpHPP1/PyYpO+PM/5mnayTK33HexN4Z2ALqUw/SdL/I02C09cU4ZaX3UjSWuBvIuK77Y5Lq/Vz2s0gTSlO6s453hmy+pKko4BjIuKP2x0X63ySZpIqT59dYWwjayBJPyV15/M13fqCzzHWayr9N5M0SGqVfH4h7CTg8IiYK+lUYJ+IeBdVSPoAqQJpMnAMqQv9ZaRZk9eTWqd/kZynJL2U1KhgP1Il7k9JN0nH2s9rSbMszyaNmXgbcGxEPCjpdaTKsReSWsL/PXAecDippdTnSDdg+vo/qiuXulQ/V7D0c9rNwJVL4yHpeaRWE1+IiIvbHR/rfP7j1zqS/orU2uplMXIiELOe5XOMmfUqd4vrUJJeNKpLQPHxonFu67oK2zmlWfGvEI+7K8TjyAZt/5QK27+uEdu3/tPIfDjO/f5Jpf02cB9frLCPLzZqH+0m6SBSc+UNeIrznteK/NqK62m7zjutlu9onwsc54ola5VWXF/zfo6ssJ+7G7kfM7NO4pZLZmZmZmaApAuBtwCPRMT+OexU0phev8iLnRIR1+bPTgYWkbpQnBARN+TwOcBFpG4c1wInRkRI2pE0Dtwc0piOR0TE2rzOQuCjeR+fjIhlTU2smVkHUBocu2xjgIh4fgP3cyTwpTIf/Swi9mvUfvqZK5fMzMzMzABJbyDN4nfxqMql4Yj4zKhl9yWN6zEP2Bv4LqmL31ZJt5Fm8ryVVLn0+Yi4TtLfAq+MiA9IWgC8PSKOUBqUdhVpDJEgTdgwJyI2NT/VZmZmE+ducWZmZmZmQETcDGyscfFDgMsj4umIeIA089c8SVOBXSLilkh3cS8GDi2sU2qRdBUwX5KAg4AVEbExVyitAA5uTKrMzMyab1K7I9Boe+65Z8ycObPi508++SQ77bRT6yJUp26IZzfEEbojnpXieMcddzwaES9sQ5Saaqx82grdcFxMVD+kEdqfzn7Np+3+3h2HzolDu/dfSxwakE8/mGeeXAUszhVA00gtk0qGcthv8+vR4eTndQB5VqMngD2K4WXWGUHSMaQZk5g8efKcGTNmbPvsd7/7Hc96VvfcO3Z8m6vb4vu///u/fXk9bYRuOA/3+v77JQ7Vrqc9V7k0c+ZMVq1aVfHzwcFBBgYGWhehOnVDPLshjtAd8awUR0k/a31smm+sfNoK3XBcTFQ/pBHan85+zaft/t4dh86JQ7v3X0scJphPzwVOI3VXO4007fV7AZVZNqqEU+c6IwMjziNNgc3cuXOjmE874bcYD8e3ubotvv16PW2ETvit2x2Hdu+/X+JQLZ92T1W2mZmZmVmLRcSGiNiaZ7X7MmmMJUiti2YUFp0OrM/h08uEj1hH0iRgV1I3vErbMjMz6wquXDIzMzMzqyCPoVTyduCu/Ho5sEDSjpJeAswCbouIh4HNkg7I4ykdBVxdWGdhfn0YcFMel+kG4EBJu0naDTgwh5mZmXWFCVUuSXqBpKsk/VjSvZJeJ2l3SSsk/SQ/71ZY/mRJayTdJ+mgQvgcSavzZ5/PF2LyxfqKHL5S0syJxNfMzMzMrBJJXwNuAV4uaUjSIuDTuZz6I+CNwN8DRMTdwJXAPcD1wHERsTVv6ljgfNIg3z9l+zTbFwB7SFoD/F9gSd7WRlKXu9vz4xM5zMzMrCtMdMyls4DrI+IwSc8BngecAtwYEUslLSFdNE/K07UuAPYjT9cq6WX5InwuaWDC0nStB5MuwouATRGxT56u9QzgiAnGuaKZS67Z9nrt0jc3azdmVgPnR7PO53xqvSYi3lkm+IIqy58OnF4mfBWwf5nwp4DDK2zrQuDCmiNbI+dTM+slPqd1rrpbLknaBXgD+YIbEb+JiMcZOcXqMkZOvdqo6VrNzMzMzMzMzKwDTKTl0kuBXwBfkfQq4A7gRGBK7mtORDwsaa+8fCOna310AvE2MzMzMzMzsy5QbK1Uzzpu4dQaE6lcmgS8Bjg+IlZKOovcb7yCRk7XOnLD0jGkbnVMmTKFwcHBipEYHh6u+Pni2Vu2va62jVaoFs9O0Q1xhO6IZzfE0czMzMzMrNtUq5xyxVPjTKRyaQgYioiV+f1VpMqlDZKm5lZLU4FHCsvXO13r0KjpWkeIiPOA8wDmzp0bAwMDFSM9ODhIpc+PLtZuHll5G61QLZ6dohviCN0Rz26Io5mZmZmZmVk5dY+5FBE/B9ZJenkOmk+aLaM4xepCRk692qjpWs3MzMzMzMzMrANMdLa444FL80xx9wPvIVVYXZmnbn2QPCNGRNwtqTRd6xaeOV3rRcBk0ixxxelaL8nTtW4kzTZnZmZmZmZmZj2onjGWrP0mVLkUEXcCc8t8NL/C8g2brtXMzMzMzMzMupMH3e4tE225ZGZmZmZmZmbWdVzB1Th1j7lkZmZmZmZmZmbmlktmZmZmZmZm1jYeZ6n7uXKpgtEHt5vIWbeS9ALgfNK4ZgG8F7gPuAKYCawF3hERm/LyJwOLgK3ACRFxQw6fw/aB968FToyIkLQjcDEwB3gMOCIi1rYmdWZmZmZm1i06uRLJXeQmxt3izHrfWcD1EfEHwKuAe4ElwI0RMQu4Mb9H0r6kWRn3Aw4GviBph7ydc4FjgFn5cXAOXwRsioh9gM8BZ7QiUWZmZmZmZtYZXLlk1sMk7QK8AbgAICJ+ExGPA4cAy/Jiy4BD8+tDgMsj4umIeABYA8yTNBXYJSJuiYggtVQqrlPa1lXAfElqctLMuo6kCyU9IumuQtipkh6SdGd+vKnw2cmS1ki6T9JBhfA5klbnzz5fym+SdpR0RQ5fKWlmYZ2Fkn6SHwtbk2IzMzMz6xfuFmfW214K/AL4iqRXAXcAJwJTIuJhgIh4WNJeeflpwK2F9Ydy2G/z69HhpXXW5W1tkfQEsAfwaDEiko4htXxiypQpDA4OVo344tlbtr0ea9l6DA8PN2W7naQf0ghdlc6LgHNIlbNFn4uIzxQDRrUi3Bv4rqSXRcRWtrcivJXURfVg4DoKrQglLSC1IjxC0u7Ax4G5pK6xd0haXuoKa2ZmZmY2Ua5cMuttk4DXAMdHxEpJZ5G7wFVQrsVRVAmvts7IgIjzgPMA5s6dGwMDA1WiAUcX+zwfWX3ZegwODjJWHLpdP6QRuiedEXFzsTXRGLa1IgQekFRqRbiW3IoQQFKpFeF1eZ1T8/pXAefkVk0HASsiYmNeZwWpQuprDUiWmZmZWc/x+Evj58ols942BAxFxMr8/ipS5dIGSVNzq6WpwCOF5WcU1p8OrM/h08uEF9cZkjQJ2BXY2IzEmPWoD0o6ClgFLM4tihrZinBbeJl1zMzMzJqmmQN4F7d90cE7NW0/VhtXLpn1sIj4uaR1kl4eEfcB84F78mMhsDQ/X51XWQ5cJumzpK44s4DbImKrpM2SDgBWAkcBZxfWWQjcAhwG3JTHZTKzsZ0LnEZq7XcacCZpRsdGtiKsqXUhjK/76vDwMItnb932vh1dEzuhS6Tj0P79d0oczMzM+pkrl8x63/HApZKeA9wPvIc0mP+VkhYBDwKHA0TE3ZKuJFU+bQGOy2O8ABxLGjNmMqkLznU5/ALgktxtZyNpnBgzq0FEbCi9lvRl4Nv5bSNbEQ4BA6PWGawQn5q7rw4ODnLm957c9r4Z3VfH0gldIh2H9u+/U+JgZmbts/qhJ0YMq2Gt58olsx4XEXeSBvIdbX6F5U8HTi8TvgrYv0z4U+TKKTMbn1L31Pz27UBpJrmGtSKUdAPwKUm75eUOBE5udtrMzMw6iaQXAOeTyrNBail8H3AFMBNYC7yjNOGFpJNJk2VsBU6IiBty+By233C9FjjRrfbNXOrkKVkAACAASURBVLlkZmbWEpK+RmpBtKekIdIMbgOSXk0q5K4F3g+NbUUYERslnQbcnpf7RGlwbzMzsz5yFnB9RByWW/Q/DzgFuDEilkpaQhqb9KQ6Z221rJnjLLXD6PR4gO/yXLlkZmbWAhHxzjLBF1RZvmGtCCPiQuDCmiNrZmbWQyTtArwBOBogIn4D/EbSIWzvOr6M1G38JOqbtdWsrz2r3REwMzMzMzMza6KXAr8AviLpB5LOl7QTMKXUPT0/75WXrzTT6jQqz9pq1tfccsnMzMzMzMx62STgNcDxEbFS0lmkLnCVTGgG1vHMvtoInTBjZjEOi2dvafn+p0xu3X7PvvTqba9nT9t12+tO+x1azZVLZmZmZmZm1suGgKGIWJnfX0WqXNpQmlxD0lTgkcLy4521dZvxzL7aCJ0wY2YxDu2YtW3x7C2cubr11RvF2XI77XdoNXeLMzMzMzMzs54VET8H1kl6eQ6aT5o0ozTTKvm51CRlObBA0o6SXsL2WVsfBjZLOkCSSLO2bm/G0sdWP/QEM5dc03ODeVvt3HLJzMzMzMzMet3xwKV5prj7gfeQGltcKWkR8CB5Yow6Z20162t9X7nkmlUzMzMzM7PeFhF3AnPLfDS/wvLjmrXV+lOxPuGig3dqY0zaz93izMzMzMzMzMysbn3fcsnMzMzMzMzMaje6B9Di2W2KiHUMt1wyMzOz/8/e/UfLVdf3/n++BEUkBgmU05DkNliit0CuP5LG9Evbe2wKpMDX0O8SjV+UcJuWeylWrHFJYtsrlaYrWAELXmlToAnIrxS1cJVfMXrqYn0h/LBoCJGbIKdwSCSVYExspSa+v3/szyT7TOacM2fOzOw9M6/HWrPOzGf2Z+/3njOfvfd8fm0zAyTdJGmnpKdyaVMkrZe0Nf09JvfeCknbJD0j6cxc+hxJm9J716aJf0mTA9+Z0jdKmpnLsyRtY6ukygTDZmZmHcGVS2ZmZmZmmTXAwqq05cCGiJgFbEivkXQysBg4JeX5gqTDUp7rgYvI7jA1K7fOpcArEXEScA1wZVrXFOBTwLuAecCn8pVYZmZWfr1+xzxXLpmZmZmZARHxLWBXVfIiYG16vhY4N5d+R0S8GhHPAduAeZKmApMj4uGICODmqjyVdd0FLEi9ms4E1kfEroh4BVjPoZVcZmZmpeU5l8zMzMzMRtYXETsAImKHpONT+jTgkdxyQyntZ+l5dXolzwtpXfsk7QaOzafXyGNmVgq92iPH6uPKJTMzMzOz8VONtBglvdE8wzcqXUQ25I6+vj4GBgYOvLd3795hrwGWzd534Hn1e0WrFW+ZOV4zs5FNuHIpjS1/HHgxIs5JY8bvBGYCg8D7UvdeJK0gG2u+H/hIRDyQ0ueQjXE/ErgXuDQiQtIRZF2J5wAvA++PiMGJxmxmZmZmVqeXJE1NvZamAjtT+hAwI7fcdGB7Sp9eIz2fZ0jS4cDRZMPwhoD+qjwDtYKJiNXAaoC5c+dGf//BbAMDA+RfA1yY62kweP7w94pWK94yc7zWi9xbyerVjDmXLgW25F63fNJDMzMzM7M2uQeo3L1tCXB3Ln1xugPciWTXsI+mIXR7JM1P8yldUJWnsq73At9I8zI9AJwh6Zg0kfcZKc3MzKwjTKhySdJ04GzghlxyOyY9NDMzMzNrKkm3Aw8Db5U0JGkpsAo4XdJW4PT0mojYDKwDngbuBy6JiP1pVReTXR9vA54F7kvpNwLHStoGfIzUCBsRu4ArgMfS49MpzczMrCNMdFjc54BPAG/MpbVj0sMfTjBuMzMzM7NhIuIDI7y1YITlVwIra6Q/DpxaI/2nwHkjrOsm4Ka6gzUzMyuRhiuXJJ0D7IyIJyT115OlRlqjkx5WxzLixIbVqie2y09yOJp2T4bXCRPwdUKM0BlxdkKMZmZmZmZmNrbquaoGV51dUCTtM5GeS6cB75F0FvB6YLKkL9KeSQ+HGW1iw2rVE9tdWOcEZe2eALETJuDrhBihM+LshBjNzMzMzMzMamm4cikiVgArAFLPpY9HxAcl/RXZRIWrOHTSw9skXQ2cwMFJD/dL2iNpPrCRbNLD63J5lpCNfc9PemhmZmZmZmZmTeY7xLVW/vPtph5NE51zqZZVwLo0AeLzpHHlEbFZUmXSw30cOunhGuBIsgkP85Me3pImPdxFdrc5MzMzMzMzMzMriaZULkXEADCQnr9MGyY9NLP6SToMeBx4MSLOkTQFuBOYCQwC74uIV9KyK4ClwH7gIxHxQEqfw8FK4HuBSyMiJB1BdpfHOcDLwPsjYrBtO2dmZmZmZmaFek3RAZhZW1wKbMm9Xg5siIhZwIb0Gkknk/UQPAVYCHwhVUwBXE82cf6s9FiY0pcCr0TEScA1wJWt3RWzziTpJkk7JT2VS5siab2krenvMbn3VkjaJukZSWfm0udI2pTeu1aSUvoRku5M6RslzczlWZK2sVXSkvbssZmZmZn1ClcumXU5SdOBs4EbcsmLgLXp+Vrg3Fz6HRHxakQ8B2wD5qXJ+SdHxMNp3rObq/JU1nUXsKDyY9esU81c/rUDjyZaw8FK2YqWV/SmnoqfAt4FzAM+la/EMjMzMzObqFbMuWRm5fI54BPAG3NpfRGxAyDd2fH4lD4NeCS33FBK+1l6Xp1eyfNCWtc+SbuBY4Ef5oOQdBHZD2L6+voYGBgYNehls/cdeD7Wso3Yu3dvS9ZbJr2wj9Ca/WzF9y8ivpXvTZQsAvrT87VkQ8wvI1fRCzyX5h6cJ2mQVNELIKlS0XtfynN5WtddwOdTRe+ZwPqI2JXyrCerkLq9KTtmZmZmHadbJ5W24rhyyayLSToH2BkRT6S7Oo6ZpUZajJI+Wp7hCRGrgdUAc+fOjf7+0cO5MH/CO3/0ZRsxMDDAWDF0ul7YR2jNfrb6+5fTjoreA+k18piZmVkXcyVSOdTbG76T/1+uXDLrbqcB75F0FvB6YLKkLwIvSZqafsxOBXam5YeAGbn804HtKX16jfR8niFJhwNHk93d0cwa18yK3roqgGF8PQz37t3Lstn7D7wuopdcGXrnOYbit1+WGMys3Fp5g5v27olZOblyqU6dXINovSsiVgArAFLPpY9HxAcl/RWwBFiV/t6dstwD3CbpauAEsvlcHo2I/ZL2SJoPbAQuAK7L5VkCPAy8F/iGT7JmdWtHRe8QB4feVfIM1ApmPD0MBwYGuOqhnxx43eIeXiPGUHTvPMdQ/PbLEoOZlV7lBjeT0+vKvIerJC1Pry+rmvfwBODrkt4SEfs5OO/hI2SVSwvJhqZ3hCbPJWktNtL/q6z1EZ7Q26w3rQJOl7QVOD29JiI2A+uAp4H7gUvSiRTgYrJJwbcBz3LwRHojcGyaE+ZjpAmJzawulcpZOLSid3G6A9yJHKzo3QHskTQ/zad0QVWeyrryFb0PAGdIOiZN5H1GSjMzM+sJbbjBjVnPc88lsx4REQOk3goR8TKwYITlVgIra6Q/DpxaI/2nwHlNDNWsK0m6nawH0XGShsju4LYKWCdpKfA8qSxFxGZJlYrefRxa0buGrEv+fQyv6L0lVfTuImt1JSJ2SboCeCwt9+nK5N5mZmY9otU3uCkN906yorhyyczMrA0i4gMjvNXyit6IuAm4qe5gzczMukSbbnBTvc1x3SV5ovLzzuXveFuv6269e9jrZbPHH0PfkY1tu1mK3n6jMVR/N+rJX/3/mj3t6APPi5yD0JVLZmZmZmZm1q3acYObYcZ7l+SJys87d2FBPZeWzd7HVZuKq14oevsNx7DpJ1UJ49+H/LyXRc5B6DmXzMzMzMzMrCtFxIqImB4RM8mGjH8jIj5Ic+c9NOt57rlkZmZmZmZmvaaZ8x6a9TxXLpmZmZmZmVnXa9UNbszMw+LMzMzMzMzMzGwCXLlkZmZmZmZmZmYN87A4MzMzMzMzM7MONDN3h8A1C48qLA5XLpmZmZmZmZl1qE0v7ubCXAWDWRE8LM7MzMzMzMzMzBrmyiUzMzMzMzMzM2uYK5fMzMzMzMzMzDrcphd3M3P514bNw9QunnPJzMzMzMzMrIPkKw+WzS4wELPElUtmZmZm1nHKcnccMzMzc+WSmZmZmVlPyFfIDa46u8BIzMys27hyyczMzMzMzMysi7S7QcGVS2ZmZmZmY5A0COwB9gP7ImKupCnAncBMYBB4X0S8kpZfASxNy38kIh5I6XOANcCRwL3ApRERko4AbgbmAC8D74+IwTbtnpmVXBETNJuNh+8WZ2ZmZmZWn3dHxNsjYm56vRzYEBGzgA3pNZJOBhYDpwALgS9IOizluR64CJiVHgtT+lLglYg4CbgGuLIN+2NmZtYUrlwyMzMzM2vMImBter4WODeXfkdEvBoRzwHbgHmSpgKTI+LhiAiynkrn1ljXXcACSWrHTpiZmU1Uw5VLkmZI+qakLZI2S7o0pU+RtF7S1vT3mFyeFZK2SXpG0pm59DmSNqX3rq2cSCUdIenOlL5R0szGd9XMzMzMrGEBPCjpCUkXpbS+iNgBkP4en9KnAS/k8g6ltGnpeXX6sDwRsQ/YDRzbgv0wMzNruonMubQPWBYR35b0RuAJSeuBC8m6B6+StJyse/BlVd2DTwC+LuktEbGfg92DHyEbe74QuI9c92BJi8m6B79/AjGbmZmZmTXitIjYLul4YL2k742ybK0eRzFK+mh5hq84q9i6CKCvr4+BgYED7+3du3fYa4Bls/fVDLB6uSLUirfMHK+1g+dWslao/l61YoLvhiuXUutMpaVmj6QtZC0ui4D+tNhaYAC4jFz3YOA5SZXuwYOk7sEAkirdg+9LeS5P67oL+LwkpW7EZmZmZmZtERHb09+dkr4CzANekjQ1InakIW870+JDwIxc9unA9pQ+vUZ6Ps+QpMOBo4FdNeJYDawGmDt3bvT39x94b2BggPxrgAtH+KE6eH5/zfR2qhVvmTleM7ORNWXOpTRc7R3ARtw92MzMzMy6iKSjUk99JB0FnAE8BdwDLEmLLQHuTs/vARanKR5OJJu4+9F0bbxH0vw0DcQFVXkq63ov8A03qJqZWSvMXP61A49mmciwOAAkTQK+BHw0In48yryDhXQPrlbdPXSkrsKjue7Wuw88nz3t6HHnr0cndGPthBihM+JsVYySZpBNFvqLwM+B1RHx1751spmZ2bj0AV9J17mHA7dFxP2SHgPWSVoKPA+cBxARmyWtA54mm0rikjQVBMDFHDyf3pceADcCt6Te/bvIppMwMzPrCBOqXJL0WrKKpVsj4sspuVTdg6tVdw8dqatwvVrVpbgTurF2QozQGXG2MEbPjWbWAdIQ8T1klbr7ImKuK4HNyiMivg+8rUb6y8CCEfKsBFbWSH8cOLVG+k9JlVNmZmadZiJ3ixNZC8uWiLg695a7B5uVRETsiIhvp+d7gPzcaL51slm5vDsi3h4Rc9Pr5WSVwLOADek1VZXAC4EvSDos5alUAs9Kj4Up/UAlMHANWSWwmZmZmVlTTGTOpdOADwG/JenJ9DgLWAWcLmkrcHp6TURsBirdg+/n0O7BN5D9kH2W4d2Dj03dgz9GurA2s/Hz3GhmHceVwGZmZk0gaYakb0raImmzpEtT+hRJ6yVtTX+PyeVZIWmbpGcknZlLnyNpU3rvWp9PzTITuVvcQ9SeEwncPdisVDptbjQYPh9aK+aj6oS5uCaqF/YRWrOfrf7+1RDAg5IC+Ns03HtYJXC6/TlkFbqP5PJWKnt/Rp2VwJIqlcA/zAcx3jkMl83ef+B1Ed+1MnzHHUNx28+X06I/AzMrvXZMFWHW0yY8obeZlVsnzo0Gw+dDa8XcZp0wF9dE9cI+Qmv2s9XfvxpOi4jtqQJpvaTvjbJsyyqBxzuH4VUP/eTA6yJua16G77hjKG77+XK6ZuFRhf8fzKy8UmNNpcFmj6T8VBH9abG1wABwGblewsBzaSTNvDRH4uSIeBhAUqWXsCuXrOe5csmsi9UxN9oqDp0b7TZJV5O10lTmRtsvaY+k+WTD6i4Arqta18N4bjSzhkTE9vR3p6SvAPMooBLYzMys2402VcQEewnntzGuHvt5jdzNvO/IxvI1U9ExFL39To6hWT1/Xblk1t0qc6NtkvRkSvskWaWSb51sVgKSjgJek1pSjwLOAD6NK4HNzMyaqsVTRRxMGGeP/bxG7ma+bPY+rtpU7E/7omMoevudHEOzep+7csmsi3XL3Ggz80OUVp3dyk2ZFaEP+Eq6wD0cuC0i7pf0GK4ENjMza4o2TBVh1tNcuWRmZlagiPg+8LYa6S/TQZXAZmZmZdWmqSLMeporl8zMzMzMzKybtWOqCLOe5solMzMzMzMz61rtmCrCrNe9pugAzMzMzMzMzMysc7nnkpmZmZmZmVlBZjZwhzizZmnWzZPcc8nMzMzMzMzMzBrmyiUzMzMzMzMzM2uYh8WZmZmZmfWYZg2DMDMzA1cuTVj1+FifnM3MOpPnOzAzMzMza4yHxZmZmZmZmZmZWcN6sueSW6fNzMzMzMzMzJrDPZfMzMzMzMzMzKxhrlwyMzMzMzMzM7OGuXLJzMzMzMzMzMwa1pNzLplZ5/Ktk61ZPP+emZmZmVlzuOeSmZmZmZmZmZk1zD2XzMysZ7i3kpmZmZlZ87lyqck8ZMfMzMzMzMzMeokrl8zMrKu5t5KZ2eiqj5NuIDUzs/Fy5ZKZdSxfDNtIXKFkZmZmZtY+rlwyM7OO58okMzMzM7PiuHKphTz/kll7ucx1v1qVSMtm78OnMzMzMzOz4vhq3My6kiuauod7JZmZmZmZlVtHVC5JWgj8NXAYcENErCo4pHHzD13rdmUupyP1drmwC+dsyu/rmoVHFRjJ2Fxp1H5lLqdmlilDOfV1q9noylBOzcqm9JVLkg4D/hdwOjAEPCbpnoh4utjIGudJiK3bdEs57bbKjk0v7j6kAs16V7eUU7Nu5nJqVn4up2a1lb5yCZgHbIuI7wNIugNYBHRN4XXrkHWBri+nZl3A5dSs/EpXTkdrePF1q/Wo0pVTszLohMqlacALuddDwLsKiqXlKifwWkN2iuYLCBtFT5VTsw7lcmpWfh1VTifa47eR611fj1oJdFQ5NWuXTqhcUo20GLaAdBFwUXq5V9Izo6zvOOCHTYqtZT5Swjh15SFJpYtxBJ0Q50gx/lK7A2lQs8tpy5WxjDVbL+wjtH4/axz7qvVqOR32udfxObVCGb7jjqH47fPuK8eMoVfKaeH/i/Fo5Phd0LGmoqM+Xzov3rcWHUCdSnfdW4ZrvqJjKHr73RLDRK57O6FyaQiYkXs9HdieXyAiVgOr61mZpMcjYm7zwmuNToizE2KEzoizE2IcQ1PLaTt0wWc+pl7YR+id/WyCrjufOoZyxFD09ssSQ5NMqJx22ufgeFurE+MtOoY6le66twz/66JjKHr7jgFeU8RGx+kxYJakEyW9DlgM3FNwTGY2nMupWfm5nJqVn8upWfm5nJrVUPqeSxGxT9KHgQfIbvV4U0RsLjgsM8txOTUrP5dTs/JzOTUrP5dTs9pKX7kEEBH3Avc2aXWlGZYzhk6IsxNihM6IsxNiHFWTy2k7dPxnXode2Efonf2csC48nzqGTNExFL19KEcMTTHBctppn4PjbS3H2yIlvO4tw2dXdAxFbx96PAZFxNhLmZmZmZmZmZmZ1dAJcy6ZmZmZmZmZmVlJ9VTlkqSFkp6RtE3S8qLjqUXSoKRNkp4s0x0TJN0kaaekp3JpUyStl7Q1/T2mhDFeLunF9Hk+KemsImNMMc2Q9E1JWyRtlnRpSi/V59ntJJ2XPv+fS+qYO6nUqxOOdxNVq8xb84xWRiStSN+tZySdmUufk85h2yRdK0kp/QhJd6b0jZJmNhDP2yU9Ujk/SprXaDyNkvRHaRubJX2m3dvPrffjkkLSce2OQdJfSfqepO9K+oqkN7U7hhoxdf3xrh5l+xwaud4Z6TvU5rgPk/TPkr5a9nglvUnSXalMbpH0ayWP94/Td+EpSbdLen2Z4+00ox2f27T9wq6tiz7+qQTXpCMdc9sqInriQTbZ2rPAm4HXAd8BTi46rhpxDgLHFR1Hjbh+E3gn8FQu7TPA8vR8OXBlCWO8HPh40Z9fVZxTgXem528E/g9wctk+z25/AL8CvBUYAOYWHU+T960jjndN2M9DyrwfTf18a5aRdLz6DnAEcGL6rh2W3nsU+DVAwH3A76T0PwT+Jj1fDNzZQDwP5tZ3FjDQaDwNfh7vBr4OHJFeH9/O7efimEE2iey/VK4X2hkDcAZweHp+ZeVc1e7PIRdPTxzvOvFzYJzXO6N9h9oc98eA24CvpteljRdYC/x+ev464E1ljReYBjwHHJlerwMuLGu8nfgY6fjcxu0Xcm1dhuMfJbgmHemY284Yeqnn0jxgW0R8PyL+A7gDWFRwTB0jIr4F7KpKXkR2UiP9PbetQVUZIcbSiYgdEfHt9HwPsIXshFuqz7PbRcSWiHim6DhapCeOd51S5jvVKGVkEXBHRLwaEc8B24B5kqYCkyPi4ciubG7m4HEsf3y7C1jQQO+VACan50cD2ycQTyMuBlZFxKsAEbGzzduvuAb4BNnnUdG2GCLiwYjYl14+AkxvdwxVeuJ4V4fSfQ4NXO/U/A61M2ZJ04GzgRtyyaWMV9Jksh+0NwJExH9ExI/KGm9yOHCkpMOBN5Adx8scb0cZ5fjcru0XdW1d+PGvDNekoxxz26aXKpemAS/kXg/R5g+7TgE8KOkJSRcVHcwY+iJiB2RfZuD4guMZyYdT99CbVLKhZsqGhrwD2EjnfJ5Wfp1yvLPONNL3a1p6Xp0+LE+68N0NHDvO7X4U+CtJLwCfBVZMIJ5GvAX4DWXD+v5J0q+2eftIeg/wYkR8p+qttsVQ5ffIeiIVGYOPd5lSfw51Xu+UYR8+R1Z5+/NcWlnjfTPwr8Dfp2F8N0g6qqzxRsSLZMfu54EdwO6IeLCs8XaB/PG52/m7UqXqmNs2h7dzYwWr1UJaxlvlnRYR2yUdD6yX9L1UE2qNuR64gux/fQVwFdnBtnCSJgFfAj4aET9u8hQUBkj6OvCLNd76k4i4u93xtFGnHO+sYA2WkZG+X6N97+r6To4WD7AA+OOI+JKk95G11v92g/HUNMb2DweOAeYDvwqsk/TmZm6/jhg+STbs4ZBs7Yqh8r2Q9CfAPuDWVsQwDj7eZUr7OYzjeqfQfZB0DrAzIp6Q1F9Plhpp7fzMDycbhvNHEbFR0l+TDSsbSdGf7zFkvUlOBH4E/IOkD46WpUZaKb7TRWrw+NzW7RfA35Wc6mNuO7fdS5VLQ2TzFFRM52CX+tKIiO3p705JXyHr5lfWyqWXJE2NiB2p2/vOMXO0WUS8VHku6e+ArxYYzgGSXktW6G+NiC+n5NJ/np0mIn676BgK0hHHOyteg2VkpO/XEMO74Oe/d5U8Q2k4xNHU6D4+WjySbgYqk1P+AweHrTQST01jbP9i4MtpaNejkn4OHNfM7Y8Wg6TZZD/KvpN+nE8Hvq1sYvO2xJCLZQlwDrAgfR40O4Zx8PEuU8rPYZzXO0Xvw2nAe5Td/OX1wGRJXyxxvEPAUERUeibcRVa5VNZ4fxt4LiL+FUDSl4H/q8TxllKDx+e2bb8g/q4kIxxz26aXhsU9BsySdKKk15FNKHpPwTENI+koSW+sPCdrnSzzXZDuAZak50uA0vUESSepit+lBJ9nmmfkRmBLRFyde6v0n6d1jNIf76yj3QMsVnYHuBOBWcCjaTjDHknz03HuAg4ex/LHt/cC32jgonc78F/T898Ctk4gnkb8Y9oukt5CNmnoD9u1/YjYFBHHR8TMiJhJdjH9zoj4QbtigOyOPMBlwHsi4t9yb7Uthio+3mVK9zk0cL1T8zvUrngjYkVETE/lazHZceqDJY73B8ALkt6akhYAT5c1XrLhcPMlvSF9NxaQzQlT1ng7zijH525XuuNfEUY55rZPFDSbeREPsrvL/B+y2eT/pOh4asT3ZrLZ7b8DbC5TjMDtZOOjf0Z2QbuUbL6MDWQX+BuAKSWM8RZgE/BdsoPM1BJ8lr9O1lXzu8CT6XFW2T7Pbn+QVTYOAa8CLwEPFB1Tk/ev1Me7Ju3jIWW+6Ji66TFaGSEbovUs8Ay5O38Bc8kq8Z8FPg8opb+erLfRNrIfB29uIJ5fB55I58iNwJxG42nw83gd8MW0vm8Dv9XO7deIZ5Dc3WXbFUP6H76QO3/9TZGfQ1p/1x/vOvFzaOR6Z6TvUAGx93PwbnGljRd4O/B4+oz/kWzobpnj/XPge+l4cAvZneBKG2+nPUY7Prdp+4VdWxd9/KME16QjHXPbGUPlos/MzMzMzMzMzGzcemlYnJmZmZmZmZmZNZkrl8zMzMzMzMzMrGGuXLJSknR5ukPHSO9vrvM2sWY9QVJIOqnoOMzsIJdLs85QdFkdbfuSzpf0YLtjMjMbL1cudSBJg5L+XdJeSS9J+ntJkyQNSPppSv+hpC/n75Y2VoVNbrnSXwxHxCkRMVB0HGb1anW5LVonHDfMqnVzuZTUL2mo6DjMmqGby+pYIuLWiDij6DjMzMbiyqXO9X9HxCTgncCvAn+a0j+c0k8CJgGfLSg+MzuUy61Z+bhcmnUGl1WzDtdJFcUp1t9u5zY7nSuXOlxEvAjcB5xalf4jsluSvn0865P0rfT0O6lwv1/SMZK+KulfJb2Snk/P5RlW8Oop/JJmpp4OF0naLmmHpGVVi71O0s2S9qRhcHNH2qZZJ2l2ua0m6QhJn5X0fDpx/42kI9N7/ZKGJH0ynbwHJZ1fxzrXpPWsT2XynyT9UnrvkOPGROI3K0KHlsua65R0VNqXE1KZ3CvpBEnzJD0s6UfpvPt5Sa+byH6ZtVuHltURz6E5vy1pa7rW/l+SlPJeKOmhieyTWcm4orhLuXKpw0maAZwF/HNV+rHA/wNsG8/6IuI309O3tyOCNwAAIABJREFURcSkiLiT7Hvy98AvAf8J+Hfg8xMMveLdwCzgDGB5VYXRe4A7gDcB9zRxm2aFana5reFK4C1kF9gnAdOA/5l7/xeB41L6EmC1pLfWsd7zgStS3ieBW2HE44ZZR+nQcllznRHxE+B3gO2pTE6KiO3AfuCP03Z+DVgA/OEE98usrTq0rMII59Ccc8h+aL8NeB9wZuO7YFZ+ragoTp0X/jBV1O6RdIWkX04NKz+WtC7fqCLpHElPpkaX/0/Sf0npt5D97v3fqYHmExPZ117hyqXO9Y+SfgQ8BPwT8Jcp/VpJu4Efkp28/miiG4qIlyPiSxHxbxGxB1gJ/NeJrjf584j4SURsIqvA+kDuvYci4t6I2A/cQnayNetkLS+3qaXzD4A/johdqcz+JbC4atE/i4hXI+KfgK+RXciO5WsR8a2IeBX4E+DX0kW+WSfryHI5jnUeEBFPRMQjEbEvIgaBv6V553OzVuvIspoz1jl0VUT8KCKeB77JBHtgmZVdCyuKFwJzgPnAJ4DVZJW7M8gqsj6QtvNO4CbgvwPHkp0T75F0RER8CHie1MsqIj7TYCw9xZVLnevciHhTRPxSRPxhRPx7Sv9IRBwN/BfgGGD6yKuoj6Q3SPpbSf8i6cfAt4A3STpsousGXsg9/xfghNzrH+Se/xvwekmHN2GbZkVpR7n9BeANwBOpFeZHwP0pveKV1LOhorrsjeRAeY2IvcCuOvOZlVmnlst61jmMpLcoG9r+g3Q+/0uyH+NmnaBTy2rFWOfQ6uveSeOM3axTtLqi+MqI+HFEbAaeAh6MiO9HxG6ynlLvSMv9AfC3EbExIvZHxFrgVbJKKWuAK5e6VOoJ9BfAgTHbE7AMeCvwroiYDFSGwFTW+xOyE3HFL45j3fkWm/8EbG80SLNO16Ry+0OyoaunpIvwN0XE0WkMe8UxaU6WinrL3oHyKmkSMKXOfGYdq8Tlcqx1Ro081wPfA2al8/knOXguN+toJS6rFT6HmmVaXVH8Uu75v9d4XSnPvwQsq1QkpwqvGbjhtGGuXOpua4HjyeYuGo+XgDfnXr+RrCD+SNIU4FNVyz8JLJb0WmWTbr93HNv6s9Qz6hTgvwGeq8V6XaPlFoCI+Dnwd8A1ko4HkDRNUvXcDX8u6XWSfoNsnod/qGP1Z0n69TRW/QpgY0RUWmKrjxtm3aR05bKOdb4EHCvp6Fy2NwI/BvZK+s/AxY3sj1mJla6s5ox2DjWzpMmdJEbzArAyV5H8poh4Q0TcXgmlhdvuSq5c6mIR8R/AtcCfjTPr5cDaVIP7PuBzwJFkrTmPkHUPzvsz4JeBV4A/B24bx7b+iWw87QbgsxHx4DhjNesqEyi3eZeRlatH0tCXr5P1Pqz4AVl53U42oej/iIjv1bHe28gql3eRjWXP3yHncoYfN8y6RonL5YjrTHlvB76fyuUJwMeB/xfYQ/YD2g061lVKXFZh9HOomQ03oYriOv0d8D8kvUuZoySdLemN6X03nI6TIlwhZ+0naSbwHPDaiNhXbDRmvUNSP/DFiBhXV2NJa4ChiPjTsZY1s/FptFyaWXv5HGo2MZIGgd+PiK9XpQ+Qla0bcmmXAedFxFxJlwMnRcQHx1h/kA393pZePwTcEBFr0uu/AH4xIn4/vV5I1pNwFtlInYeA34uIPZIWAdcBk4G/iIjPTnD3u54nRzYzMzMzMzOzloqImSOk99dIuxK4Mj2/vM71q+r1r1e9/tOq1/dz6Kicynt3A3fXs13LeFhcD5L0G5L21no0eTvnj7Cdzc3cjlkvaEe5lbR5hG24675ZDS6XZp3BZdXMrPU8LM7MzMzMzMzMSi1Non9frfeq7upoBXDlkpmZmZmZmZmZNczD4szMzMzMzMzMrGFdN6H3cccdFzNnziw6jEP85Cc/4aijjio6jKbptv2Bcu7TE0888cOI+IWxlpN0E3AOsDMiTk1pU8huMz0TGATeFxGvpPdWAEuB/cBHIuKBlD4HWAMcCdwLXBoRIekI4GayW+e+DLw/IgZTniVAZXK8v4iItWPFe9xxx8Uv/MIvFPJ5F/l/7sVt98I+11tOO007zqdlOO4WHUPR2++VGFxO26sM36lm6rb9gXLuUy+X0zL+P5qtF/YRun8/Ry2nEdFVjzlz5kQZffOb3yw6hKbqtv2JKOc+AY9HHd974DeBdwJP5dI+AyxPz5cDV6bnJwPfAY4ATgSeBQ5L7z0K/BogsvHMv5PS/xD4m/R8MXBnej4F+H76e0x6fsxY8c6ZM6ewz7vI/3MvbrsX9rnectppj3acT8tw3C06hqK33ysxuJy2Vxm+U83UbfsTUc596uVyWsb/R7P1wj5GdP9+jlZOPSzOrAtExLeAXVXJi4BKL6K1wLm59Dsi4tWIeA7YBsyTNBWYHBEPpwPHzVV5Kuu6C1ggScCZwPqI2BVZr6j1wMLm76GZmZmZGUiaIembkraku/RdmtKnSFovaWv6e0wuzwpJ2yQ9I+nMXPocSZvSe9em61skHSHpzpS+UdLMXJ4laRtbUw9+M8NzLpl1s76I2AGQ/h6f0qcBL+SWG0pp09Lz6vRheSJiH7AbOHaUdZmZmZmZtcI+YFlE/AowH7hE0slkPfU3RMQsYEN6TXpvMXAKWSPoFyQdltZ1PXARMCs9Ko2kS4FXIuIk4BrgyrSuKcCngHcB84BP5SuxzHpZ1825ZGZjUo20GCW90TzDNypdRHbypq+vj7179zIwMDBmsM1W1HZ7ddu9uM9mZmbWOqnRtNKAukfSFrLGzUVAf1psLTAAXEau1z7wnKRKr/1BUq99AEmVXvv3pTyXp3XdBXy+utd+ylPptX976/bYrDO4csmse70kaWpE7EhD3nam9CFgRm656cD2lD69Rno+z5Ckw4GjyYbhDXHwJF7JM1ArmIhYDawGmDt3bkyaNIn+/v5ai7bUwMBAIdvt1W334j6bmZlZe6Thau8ANlLVa19Svtf+I7lslZ72P6POXvuS3GvfbAyuXCqZmcu/duD54KqzO2bdVkr3AEuAVenv3bn02yRdDZxA1gX40YjYL2mPpPlkJ+gLgOuq1vUw8F7gGxERkh4A/jLXHfgMYEUzgvf31czsoPwxEXxcNOs0vq5pPkmTgC8BH42IH6fpkmouWiOtpb32q3vsj9WTeueu3Vx3a3apPnva0aMu26l6pUd5r+xnLT1fueQDfXP4cyyWpNvJehAdJ2mIbCz4KmCdpKXA88B5ABGxWdI64GmyMeuXRMT+tKqLgTXAkWRdgu9L6TcCt6RuxLvIxq0TEbskXQE8lpb7dKWbsJlZr/O50czG0u0Vx606Dkp6LVnF0q0R8eWUXJpe+9U99sfqSX3drXdz1absp/ng+aMv26l6pUd5r+xnLT1fudQNfPHaXmX8vCPiAyO8tWCE5VcCK2ukPw6cWiP9p6TKqRrv3QTcVHewZmYdrpHzQBnPHWZmnSjNfXQjsCUirs691dG99s06nSuXWih/Iblm4VEtW3crleFiuAwxmJmZjaVd52YzK1anXJs2o1dUSff1NOBDwCZJT6a0T+Je+2aFcuVSnUp6YD1Et3et7VSd8v0xM7NiuVeUmU1EvZXcm17czYU1lu2EY0hEPETtuY/AvfbNCuPKpZxeujgbbV/rOSmNdELqNSN9jm69NjOzifK5xKw5irrGH6kMN7ts+1hhZmXgyiXryhNSIxcR+QqzVl549FIlpplZt+jGc6X1nl7qGecy25jRPrdO/S6YWXu4cmkEzT6wtqviopM00uvHJzUzMzP/cLbWaqTHzUSvy9p1jTfaFBIj7d+y2fsK77HfSWW+k2I1s+Zx5VIB6p0XyRUprZf/jJfNrp3eSMuemZmZWRl08/WJ5xodn5Gue83MmsGVSyVQz0m/my8MGuXKNzMzK5rPz2adbaJl2McAM7OMK5e6XK+c8HplP83MzEbjhherVxmunTyx9aE6pQx3Spxm1j49WbnUDSeeMivbkDKf/MzMrB4+X5iZjZ9/W5kZ9GjlUiv54Fpu/v+YmZmZFcfXYmZm3cmVSxPkE+T4+PMyMxsfSW8CbgBOBQL4PeAZ4E5gJjAIvC8iXknLrwCWAvuBj0TEAyl9DrAGOBK4F7g0IqKNu2JmZmZmXcqVS1Y332HCzKwQfw3cHxHvlfQ64A3AJ4ENEbFK0nJgOXCZpJOBxcApwAnA1yW9JSL2A9cDFwGPkFUuLQTua//uWFE87M/MzMxaxZVLZmNwbyszK4qkycBvAhcCRMR/AP8haRHQnxZbCwwAlwGLgDsi4lXgOUnbgHmSBoHJEfFwWu/NwLm4csnMrLR8DWpmneQ1RQdgZmZmI3oz8K/A30v6Z0k3SDoK6IuIHQDp7/Fp+WnAC7n8QyltWnpenW5mZmZmNmHuuWQt5RYXM7MJORx4J/BHEbFR0l+TDYEbiWqkxSjpwzNLF5ENnaOvr4+BgYFxBzwee/fubdk2Nr24u2b67GlHjxjDstn7DqRXx5V/b6Ly667+DFq1nep1jxZDEcoQg5mZmTXOlUtmZmblNQQMRcTG9PoussqllyRNjYgdkqYCO3PLz8jlnw5sT+nTa6QPExGrgdUAc+fOjf7+/ibuyqEGBgZo1TYuHKFxY/D84dvLx5DPU73cSOtrRH7d1Z9Bq7ZTve7RYihCGWIwMzOzxrlyyczMrKQi4geSXpD01oh4BlgAPJ0eS4BV6e/dKcs9wG2Sriab0HsW8GhE7Je0R9J8YCNwAXBdm3fHOkB1j2NP/G0T5V7sZma9wZVLZmZm5fZHwK3pTnHfB/4b2ZyJ6yQtBZ4HzgOIiM2S1pFVPu0DLkl3igO4GFgDHEk2kbcn8zYzMzOzpnDlkpmZWYlFxJPA3BpvLRhh+ZXAyhrpjwOnNje6zrfpxd01h6K5t4XZ+OTLzJqFRzVtXeAedGZmncCVS2ZdTNJbgTtzSW8G/ifwJuAPyO5CBfDJiLg35VkBLAX2Ax+JiAdS+hwO9nq4F7g0IkLSEcDNwBzgZeD9ETHY2j0zMzOzXuSKXzOzcnpN0QGYWetExDMR8faIeDtZ5c+/AV9Jb19TeS9XsXQysBg4BVgIfEHSYWn568nuIjUrPRam9KXAKxFxEnANcGUbds3MzMzMepCkmyTtlPRULu1ySS9KejI9zsq9t0LSNknPSDozlz5H0qb03rWSlNKPkHRnSt8oaWYuzxJJW9NjSXv22KwztKznUvpB+jjwYkScI2kKWQ+KmcAg8L6IeCUtO66eEq2K2azLLQCejYh/SefOWhYBd0TEq8BzkrYB8yQNApMj4mEASTcD55LN2bIIuDzlvwv4vCS5rJqZFWu0Hh7NHMJkZtZma4DPk/Wcz7smIj6bT6hqOD0B+Lqkt6T5CCsNp4+Q/dZcSHZte6DhVNJisobT96ffs58iG6oewBOS7qn8pjXrda3suXQpsCX3ejmwISJmARvS60Z7SpjZ+C0Gbs+9/rCk76bWn2NS2jTghdwyQyltWnpenT4sT0TsA3YDxzY/fDMzs3KSdJikf5b01fR6iqT1qXfD+tx5dty9KMxsuIj4FrCrzsUPNJxGxHNApeF0KqnhNDWIVhpOK3nWpud3AQtSeTwTWB8Ru1KF0nr8+9TsgJb0XJI0HTibbELRj6XkRUB/er4WGAAuo7GeEmY2DukuU+8BVqSk64EryFpdrgCuAn4PqHUhG6OkM8Z7+RguIqsspq+vj7179zIwMDBizMtm7zvwfLTlxmus7bZSL267F/fZzHpSpVF1cnpdaVRdJWl5en1Zg70ozKw+H5Z0AdnomWWpAmgaWZmqqDSQ/ow6G04lVRpOR2qENTNaNyzuc8AngDfm0voiYgdAROyQdHxKb6TAm9n4/A7w7Yh4CaDyF0DS3wFfTS+HgBm5fNOB7Sl9eo30fJ4hSYcDR1OjNSkiVgOrAebOnRuTJk2iv79/xIDzd28aPH/k5cZrYGBg1O22Ui9uuxf32cx6ixtVW8+TeFsd2tFwWleDKhzaqDpWY1ffkQcbVru1YaxXGv16ZT9raXrlkqRzgJ0R8YSk/nqy1EhraeHN94hol/wBoxt02/5AMfvUxgPPB8gNiZM0tVLZC/wuUJkQ8R7gNklXk7WozgIejYj9kvZImg9sBC4ArsvlWQI8DLwX+IbnWzIzsx7iRlWzgrWp4XSIg5XGlTwDI8QzrFF1rMau6269m6s2ZT/Nm9moWia90ujXK/tZSyt6Lp0GvCfN0P96YLKkLwIvVX7QpjGuO9PyjRT4YcZbeC8soPVj2ex9Bw4Y3aDb9geK2ad2nDwkvQE4HfjvueTPSHo7WYXtYOW9iNgsaR3wNLAPuCR11Qe4mIMT7N/HwdbUG4FbUuvrLrLu/mZmZl3Pjaq17dy1m+tuvTttv+2bbzo3qjZHKxtV29FwKukB4C9zc6idwcEpJ8x6XtN/SUfEClIhSyfZj0fEByX9FVkhXZX+3p2yNFLgzaxOEfFvVE2wHREfGmX5lWRd+6vTHwdOrZH+U+C8iUdqZmZlkx+ONLjq7AIjKS03qtbQbY2Q3bY/0NmNqpJuJ+tBdJykIbI7uPW3uuE0InZJugJ4LC336Yiod2Jxs67XziPKKmCdpKXA86Qfow0WeDMzM7Nxq567pRt6VVhx3Khq1n4R8YEayTeOsnzTGk4j4ibgprqDNeshLa1ciogB0jjUiHgZWDDCcuMq8GZmZmZmJeZGVTMz6ynd1b/TzMzMuo6HZlkncKOqmZn1MlcumZmZmfWwTS/uLmReHjMzM+serlwyMzOzrlA9n5I1l3uQmZmZ2UhcuWRmZmYdo9sqONxryMzMzLqBK5fMrPS67cekmVk38zHbzMys97hyyczMzErHQ9zMzMzMOocrl8zMzMzaKF9xtmx2gYGYmZmZNclrig7AzMzMzMzMzMw6l3sumZmZmdmEjDSM0fMvmZmZ9Qb3XDIzMzMzMzMzs4a555KZmZkVzhN4m5mZmXUu91wyMzMrMUmHSfpnSV9Nr6dIWi9pa/p7TG7ZFZK2SXpG0pm59DmSNqX3rpWkIvbFzMzMzLqTK5fMzMzK7VJgS+71cmBDRMwCNqTXSDoZWAycAiwEviDpsJTneuAiYFZ6LGxP6GZmZmbWCzwszszMrKQkTQfOBlYCH0vJi4D+9HwtMABcltLviIhXgeckbQPmSRoEJkfEw2mdNwPnAve1Zy/MMtVDHz3Bt5mZWfdwzyUzM7Py+hzwCeDnubS+iNgBkP4en9KnAS/klhtKadPS8+p0MzMzM7OmcM8lMzOzEpJ0DrAzIp6Q1F9PlhppMUp6rW1eRDZ8jr6+PgYGBuoLtkE7d+3mulvvBmDZ7PHnr45v2ex9415H35GN5WuWorffaAzN+Ozz69i7d2/Lv29mZmbWOq5cMjMzK6fTgPdIOgt4PTBZ0heBlyRNjYgdkqYCO9PyQ8CMXP7pwPaUPr1G+iEiYjWwGmDu3LnR39/fxN3J5IdGLZsNV21q/FJk8Pz+Ya8vbOCOc8tm75tQDBNV9PYbjaEZn31+HQMDA7Ti+2ZmZmbt4WFxZl1O0mC6S9STkh5PaU2725SkIyTdmdI3SprZ7n0060YRsSIipkfETLKJur8RER8E7gGWpMWWAHen5/cAi1OZPJFs4u5H09C5PZLmp3J7QS6PmZmZmdmEuXLJrDe8OyLeHhFz0+tm3m1qKfBKRJwEXANc2Yb9Metlq4DTJW0FTk+viYjNwDrgaeB+4JKI2J/yXAzcAGwDnsWTeVsJzFz+tQMPM7N6SbpJ0k5JT+XS2tJwKmlJ2sZWSZWGHjPDlUtmvWoR2V2mSH/PzaXfERGvRsRzZD9E56WhN5Mj4uGICODmqjyVdd0FLKicnM2sOSJiICLOSc9fjogFETEr/d2VW25lRPxyRLw1Iu7LpT8eEaem9z6cyrFZaWx6cbcrmsysXms42MhZ0fKGU0lTgE8B7wLmAZ/KV2KZ9TpXLpl1vwAelPREmqwXmnu3qQN5ImIfsBs4tgX7YWZmZmY9LiK+BeyqSm5Hw+mZwPqI2BURrwDrObSSy6xneUJvs+53WkRsl3Q8sF7S90ZZtpG7TdV1J6rqu1CNdWegke48NNG7CRV5R6Je3HYv7rMN554oZmbWBsMaTtN1L2SNoI/klqs0kP6MOhtOJVUaTkdqhDUzXLlk1vUiYnv6u1PSV8i68TbzblOVPEOSDgeO5tDWpEPuQjVp0qRR7ww00p2Hqu9QNF5F3pGoF7fdi/tsZhOTr5AcXHV2gZGYWRdoZsNpXQ2qcGij6liNXX1HHmxY7daGsV5p9OuV/azFlUtmXUzSUcBrImJPen4G8GkO3m1qFYfebeo2SVcDJ3DwblP7Je2RNB/YSHa3qetyeZYADwPvJbujledzMTMzM7N2aUfD6RDQX5VnoFYw1Y2qYzV2XXfr3Vy1KftpPtGG1LLqlUa/XtnPWjznkll36wMekvQd4FHgaxFxP82929SNwLGStgEfI02gaGZmZmbWJpXGTji04XRxugPciRxsON0B7JE0P82ndEFVnsq68g2nDwBnSDomTeR9RkozM9xzyayrRcT3gbfVSH8ZWDBCnpXAyhrpjwOn1kj/KXDehIM1MzMzMxuDpNvJehAdJ2mI7A5uq4B1kpYCz5OuTSNis6RKw+k+Dm04XQMcSdZomm84vSU1nO4iu9scEbFL0hXAY2m5T+fv2GrW61y5ZGZmZmZmZh0hIj4wwlstbziNiJuAm+oO1qyHuHLJzMzMmsp3iDMzMzPrLa5cMjMzM7NSqq6o9N3jzMzMysmVS2ZmZtaR3EPKzMzMrBxcuWRmZmZm4+KKPTMzM8tz5ZKZmZlNmCsbzMzMzHrXa1qxUkkzJH1T0hZJmyVdmtKnSFovaWv6e0wuzwpJ2yQ9I+nMXPocSZvSe9dKUitiNjMzM7Nym7n8awceZmZmVh4tqVwC9gHLIuJXgPnAJZJOBpYDGyJiFrAhvSa9txg4BVgIfEHSYWld1wMXAbPSY2GLYjYzMzMzGxc3qpqZmbWocikidkTEt9PzPcAWYBqwCFibFlsLnJueLwLuiIhXI+I5YBswT9JUYHJEPBwRAdycy2NmPcit1mZmVjJuVDUzs57Xqp5LB0iaCbwD2Aj0RcQOyCqggOPTYtOAF3LZhlLatPS8Ot3MzMzMrHBuVDUzM2vxhN6SJgFfAj4aET8epWdvrTdilPTq7VxE1spDX18fAwMDo8a1bPa+Ud9vhb4ji9luq3Tb/kAx+zTWd9XMzMw6x2iNqpLyjaqP5LJVGk9/hhtVzcysQ7WscknSa8kqlm6NiC+n5JckTU0n2KnAzpQ+BMzIZZ8ObE/p02ukDxMRq4HVAHPnzo3+/v5RY7uwgOE0y2bv46pN3XNzvm7bHyhmnwbP72/r9szMzKw13Kh6ULc1Qnbb/oAbVc2s+VrySzpNPngjsCUirs69dQ+wBFiV/t6dS79N0tXACWRjzB+NiP2S9kiaT9YCdAFwXStiNjMzMzNrhBtVh+u2Rshu2x9wo6qZNV+r5lw6DfgQ8FuSnkyPs8gqlU6XtBU4Pb0mIjYD64CngfuBSyJif1rXxcANZOPRnwXua1HMZmZmZmbjUkejKhzaqLpY0hGSTuRgo+oOYI+k+WmdF+TymJmZlVpLqqsj4iFqd+0FWDBCnpXAyhrpjwOnNi86MzMzM7OmqTSqbpL0ZEr7JFkj6jpJS4HngfMga1SVVGlU3cehjaprgCPJGlTdqGpmZh2hu/p3mpmZmZm1kRtVzczMWjcszszMzCZI0gxJ35S0RdJmSZem9CmS1kvamv4ek8uzQtI2Sc9IOjOXPkfSpvTetRpltmEzMzMzs/Fw5ZKZmVl57QOWRcSvAPOBSySdDCwHNkTELGBDek16bzFwCrAQ+IKkw9K6rie7w9Ss9FjYzh0xMzMzs+7lyiUzM7OSiogdEfHt9HwPsAWYBiwC1qbF1gLnpueLgDsi4tWIeI7sZhjz0p2qJkfEwxERwM25PGZmZmZmE+LKJbMuNsqQmsslvVh1N8dKnnENqUl3u7kzpW+UNLPd+2nWC1LZegewEehLd5Yi/T0+LTYNeCGXbSilTUvPq9PNzMzMzCbME3qbdbfKkJpvS3oj8ISk9em9ayLis/mFq4bUnAB8XdJb0l1sKkNqHgHuJRtScx+wFHglIk6StBi4Enh/G/bNrGdImgR8CfhoRPx4lOmSar0Ro6RXb+cisnJOX18fAwMDdce4bPa+upet6DuysXzNVHQMRW+/k2MYz/fTzHqDpEFgD7Af2BcRcyVNAe4EZgKDwPsi4pW0/Aqya9n9wEci4oGUPoeDd268F7g0IkLSEWS9f+cALwPvj4jBNu2eWam5csmsi6UeDZXeDXskVYbUjOTAkBrgOUmVITWDpCE1AJIqQ2ruS3kuT/nvAj4vSWnojZlNkKTXklUs3RoRX07JL0maGhE70pC3nSl9CJiRyz4d2J7Sp9dIHyYiVgOrAebOnRv9/f11x3nh8q/VvWzFstn7uGpTsZciRcdQ9PY7OYbB8/tbE4yZdbp3R8QPc68r8xSukrQ8vb7MjapmzeVhcWY9ompIDcCHJX1X0k25O001MqTmQJ6I2AfsBo5twS6Y9Zw0/PRGYEtEXJ176x5gSXq+BLg7l744DVc9kWzi7kdTRfMeSfPTOi/I5TEzM+tmzZynML+uu4AFvvuqWcY9l8x6QI0hNdcDV5ANi7kCuAr4PRobUtPQcJu9e/eOOqShnuERjQyJGGu7rdSL2+7FfW6y04APAZskPZnSPgmsAtZJWgo8D5wHEBGbJa0DniYbFntJaoEFuJiDXfzvSw8zM7NuEsCDkgL429Qjd9g8hZLy8xQ+kstbaTz9GXU2qkqqNKrme0qZ9SRXLpl1uVpDaiLipdz7fwd8Nb1sZEhNJc+QpMOBo4Fd1XFUD7eZNGkSow25qWeITSNDIgYGBkbdbitWTX4GAAAgAElEQVT14rZ7cZ+bKSIeonYFLsCCEfKsBFbWSH8cOLV50ZmZmZXOaRGxPVUgrZf0vVGWbVuj6liNXfl557qgYaymLmn0G1Ov7Gctrlwy62IjDampzNWSXv4u8FR6fg9wm6SrycaeV4bU7Je0R9J8smF1FwDX5fIsAR4G3gt8w/MtmZmZmVm7RcT29HenpK8A82juPIUNNaqO1dh13a13H5h3rlvnk+uGRr969Mp+1uI5l8y6W2VIzW9JejI9zgI+I2mTpO8C7wb+GLIhNUBlSM39HDqk5gay8ejPcnBIzY3AsWny74+RTZJoZmZmZtY2ko5Kd0dG0lHAGWQNqM2cpzC/LjeqmuW455JZFxtlSM29o+QZ15CaiPgpab4XMzMzM7OC9AFfSfNrHw7cFhH3S3qM5s1TeCNwS2pU3UV2tzkzw5VLZtbBZlbNyzS46uyCIjEzMzOzIkXE94G31Uh/mSbNU9iORtX89a2vba2TeFicmZmZmZmZmZk1zD2XzMzMzKzjuHXfzMysPFy5ZGZmZg2pHppqZmZmZr3Jw+LMzMzMzP5/9u49Xq66vvf/623CJYKEewxJJFiiLRhFiUiPtY1FJVw0eH6iWJQg9Ic3DtjGStC2YoGeREWq4KVRkHCRS1EkFSJEcEs55Y5gwJASIJKQSArhFhAOgc/5Y30nrExmz9579sysNWu/n4/HPPaa76zL5zt7fWat+c53fZeZmZm1zI1LZmZmZmZmZmbWMjcumZmZmZmZmZlZy9y4ZGZmZmZmZmZmLXPjkpmZmZmZmZmZtcyNS2ZmZmZmZmZm1jI3LpmZmZmZmZmZWctGFx2AmVm7TJ5z1cbpFXMPKTASMzMzMzOzkcM9l8zMzMzMzMzMrGVuXDIzMzMzMzMzs5a5ccnMzMzMzMzMzFrmxiUzMzMzMzMzM2uZB/Q2s0ry4N5mZmZmZmbd4Z5LZmZmZmZmZmbWMjcumZmZmZmZmZlZy3qicUnSDEnLJC2XNKfoeMxsc2XO08lzrtr4WPLIU0WHY1aYMuepmWWcp2bl5zw121zpx1ySNAr4NvBeYBVwm6SFEfHbYiMzsxrnqVn5OU/Nys95alZ+3cxTjyFqvaT0jUvAfsDyiHgQQNIlwEzAB1mz8uipPPWB2kaonspTsxHKeWpWfs5TswZ6oXFpArAy93wV8I6CYjGzxno2T/MNTXludLIK6tk8NRtBnKdm5VdIntafs/pc1cqmFxqX1KAsNplBOg44Lj1dL2lZx6MaohNgZ+CxouNol6rVB4qpk+YNOMvuXQijHYacp+9+97sfp4B9aLD/50H8b1pRZN4Ute2RUOfK5mmnj6dlOJYUHUPR269KDCP5eOrz3s6rWn3A573D1Ik8HfL/o0Pnqp1UuTzqR9Xr2W+e9kLj0ipgUu75RGB1foaImA/M72ZQQyXp9oiYVnQc7VK1+kA169RFQ87Tot7vIv/PI3HbI7HOJVa642kZ/kdFx1D09h1D6ZQuT1tRtf9n1eoD1axTF7U9T0fC/2Mk1BFGTj0b6YW7xd0GTJG0h6QtgSOAhQXHZGabcp6alZ/z1Kz8nKdm5ec8NWug9D2XImKDpOOBa4BRwLkRcW/BYZlZjvPUrPycp2bl5zw1Kz/nqVljpW9cAoiIq4Gri45jmErdfbkFVasPVLNOXdNCnhb1fhf5fx6J2x6JdS6tEh5Py/A/KjqGorcPjqFUSpinraja/7Nq9YFq1qlrOpCnI+H/MRLqCCOnnptRRAw8l5mZmZmZmZmZWQO9MOaSmZmZmZmZmZmVlBuXukjS1yTdJ+k3kq6QtH3RMbVC0gxJyyQtlzSn6HiGQ9IkSb+UtFTSvZJOLDqmquv0/iPpXElrJd2TK9tR0mJJ96e/O+ReOznFskzSgcPYbsN9qUvb3lrSrZLuTtv+Sre2ndY1StKvJf2sy9tdIWmJpLsk3d7NbVv7lOHYKOnwlDsvS+raHV6KPp42+rzs8vZ9DK6wMuR2OxSdp+3knCufXt+/2nXeLWnfdE63XNK3JKnbdelPO8/xy1zPtogIP7r0AN4HjE7T84B5RcfUQh1GAQ8Arwe2BO4G9io6rmHUZzzwtjT9GuC/erk+ZX90Y/8B/hx4G3BPruyrwJw0PaeWe8BeKYatgD1SbKPauS91adsCtk3TWwC3APt3Y9tpfX8L/Aj4Wbfe77S+FcDOdWVd2bYf7XuU4dgI/AnwRqAPmNalbRZ+PG30ednl7fsYXOFHGXK7DXUoPE/bXB/nXIkeVdi/Gh1HWjkXA24F/pTsnHYRcFDRdcvVp23n+GWuZzse7rnURRFxbURsSE9vBiYWGU+L9gOWR8SDEfF/gUuAmQXH1LKIWBMRd6bpZ4ClwIRio6q0ju8/EXEDsK6ueCawIE0vAA7LlV8SES9ExEPA8hRjK9vtb1/qxrYjItanp1ukR3Rj25ImAocAP8gVd3y7TRS5bWtBGY6NEbE0IpZ1ebOFH0/7+bzs5vZ9DK6wMuR2GxSep+3knCudnt+/2nHeLWk8sF1E3BRZC8z5uWUK165z/LLXsx3cuFScY8haK3vNBGBl7vkqKnJQkjQZeCtZrw/rjKL2n3ERsQayAwSwayfjqduXurLtdGnaXcBaYHFEdGvb/wJ8AXg5V9at9zuAayXdIem4Lm/bOqNXj42t8D6Z42Nw5fVqblc2T51zpVDV/Wuo52IT0nR9eekM8xy/Z+rZqtFFB1A1kn4BvLbBS1+KiCvTPF8CNgAXdTO2Nml0XWjP33JQ0rbAj4HPRcTTRcdTYWXbf9oeT/2+1ORS6rZuOyJeAvZJY1pcIelNzcJsx7YlHQqsjYg7JE0fzCLt2G7OOyNitaRdgcWS7uvitm0IynBsHEwMXeZ9MvExuHeVIbc7rJJ56pwrjUruX030V9+eeB/acI7fE/UcDjcutVlEvKfZ65JmAYcCB6TucL1mFTAp93wisLqgWNpC0hZkHxQXRcRPio6n4orafx6VND4i1qQuqWs7EU8/+1JXtl0TEU9K6gNmdGHb7wQ+IOlgYGtgO0kXdmG7AETE6vR3raQryLqXd/X9tsEpw7FxoBgK4H0SH4N7XRlyu8Mql6fOuVKp3P6VDPVcbBWbXjZbuvehTef4pa/ncPmyuC6SNAM4CfhARDxXdDwtug2YImkPSVsCRwALC46pZWmE/nOApRHxjaLjGQGK2n8WArPS9Czgylz5EZK2krQHMIVsoL0ha7IvdWPbu9TuwiNpDPAe4L5ObzsiTo6IiRExmex/eX1EfKzT2wWQtI2k19SmyQaOvacb27b2qsixsRWVOp62wsfgaqtIblcqT51zpVOp/StnSOdi6ZKyZyTtn/bRo3LLFK5d5/hlr2dbRAlGFR8pD7LBvFYCd6XH94qOqcV6HEw2Sv4DZN2eC49pGHX5M7LuiL/J/V8OLjquKj86vf8AFwNrgBfJfiE4FtgJuA64P/3dMTf/l1IsyxjGHRv625e6tO03A79O274H+MdU3vFt59Y3nVfuFteNOr+e7E4cdwP31valbtbZj/Y8ynBsBD6YPi9eAB4FrunSdgs9njb6vOzy9n0MrvCjDLndpnr4vNePTv5Penr/anQcaeVcDJiWzmEfAM4GVHTdcrG17Ry/zPVsx0OpkmZmZmZmZmZmZkPmy+LMzMzMzMzMzKxlblwyMzMzMzMzM7OWuXHJzMzMzMzMzMxa5sYlKzVJp6Rbm/f3+r2SpncxJDMzs6YkrZf0+qLjMKuiTuTXQOebw1x3SNozTX9P0j90YjtmRXJeGrhxqadIWiHpDyl5H5X0Q0nbSuqT9Hwqf0zSTySNzy3XscQcINb3dHo7EbF3RPR1ejtmZlYdnT6eRsS2EfHgIOKYLmnVcOtjVibOr/5FxKci4tSiti/paEk3FrV9K47zsn8lyMvzJJ1W1PbbyY1Lvef9EbEt8Dbg7cDfp/LjU/mewLbA1wuKz6yS3LjbOflfj8y6yMdTs85xfpmVj/PSOsqNSz0qIh4BFgFvqit/EvgpsM9Q15m+4H1G0v2SnpF0qqQ/knSTpKclXSZpy9z8h0q6S9KTkv5T0ptT+QXA64B/T1+4v9Bkm5PTdo+TtFrSGkmz62bbUtL5KaZ7JU3LLd9TX6Kt5/mgbFYxHTye1rrbbyXp65IeTg3T35M0RtI2abu7pWPlekm7NVnnKek43N/xcJNG2vwvobVfiiV9QdLadKw9TNLBkv5L0jpJXxxqPc0G0iv51WAb+6dz2ycl3a3cEAySPiFpacrDByV9sm7Zv0s5tlrSMXWvNcrL2bm8/ERu3p0k/Xs6B79N0mkaRK+j9P6ckGJ7TNLXJL1K0p8A3wP+NL0fTw72/bBqcV4Wkpd/LGlxOt4uk/ThVH4ccCTwhfR+/HsqnyPpgVSf30r64GDfpyK5calHSZoEHAz8uq58J+B/AstbXPUMYF9gf+ALwHyyHX4S2QfQR9N23gacC3wS2An4V2ChpK0i4uPAw6Qv4hHx1UFs993AFOB9wBxt2mD0AeASYHtgIXB2i3Uza4sKNe5uLelCSY+n9dwmaVx6bZOGW+V6YOmVRuFPSFop6QlJn5L0dkm/Ses6u25bx6SD/hOSrpG0eyq/Ic1yd4r3I0N978yGo4PH05p5wBvIPhf2BCYA/xgRzwIHAavTsXLbiFg9wLqGczx8LbB1bfvA94GPkR3z3wX8ozxOlLVZj+VXLbYJwFXAacCOwOeBH0vaJc2yFjgU2A74BHBmOi9G0ow0/3vJzmsH+gH0tcDYFPexwLcl7ZBe+zbwbJpnVnoM1geBaWQ/hs0EjomIpcCngJvS+7H9ENZnFeK87G5epka1xcCPgF3Jvk9/R9LeETEfuAj4ano/3p8We4Ds2DwW+ApwoXJXRpSVG5d6z0/TLw03Ar8C/jmVf0vSU8BjwM7A/2px/fMi4umIuBe4B7g2Ih6MiKfIvky/Nc33/wP/GhG3RMRLEbEAeIGsUaoVX4mIZyNiCfBDUiNWcmNEXB0RLwEXAG9pcRtmbVGhxt1ZZAetSWk9nwL+MIR430F2kP4I8C/Al8gO2HsDH5b0Fynew4Avkr03uwD/AVwMEBF/ntb1lhTvpUPYvtlwdPp4iiSRHS//JiLWRcQzaTtHtLjK4RwPXwROj4gXyRqodga+GRHPpGP+vcCbW4zLrF4v5lfNx4CrU669HBGLgdvJjvtExFUR8UBkfgVcS/YlEODDwA8j4p70RfqUAbb1IvBPEfFiRFwNrAfeKGkU8P8BX46I5yLit8CCIdRhXnpPHiY7Pn90oAVsRHBeFpOXhwIrIuKHEbEhIu4Efgx8qL8FIuLfImJ1quulwP3AfoPYVqHcuNR7DouI7SNi94j4TETUvgieEBFjyU4MdwAmtrj+R3PTf2jwfNs0vTswO/VQeDJ9UE0CBt21sc7K3PTv6tbz+9z0c8DWkka3uB2z4aha4+6LZI1Ke6b13BERTw9h+VMj4vmIuJbsV5yLI2Jt6tn1H7l4Pwn874hYGhEbyN63fWq9l8wK0unjKWSNqa8G7sgdK3+eylsxnOPh46lRCl5pRO7vGG82XL2YXzW7A4fXneP+GTAeQNJBkm5Ol7c8Sfbldue07G5sfk7bzOPpuFjzHFke7gKMrltXfnogzc6rbeRyXma6nZe7A++oi/1Ist5PDUk6KneFwpNkPzLv3N/8ZeHGpYpJPX9OI+u+pw5uaiXZL6Db5x6vjoiLa6EMcX2TctOvAwbVRdKsy6rWuHsBcA1wibJr0L8qaYsOxfvNXKzrAJF1NzYrpTYdTx8jy4W9c8fKsZGN0QZDP1Y28xzZCX1NvyetZkUreX6tBC6oO8fdJiLmStqKrMfB14FxkV1adjXZMQ1gDZuf07biv4ENbHo+MamfeRvp77y6nZ85VjHOywG1mpcrgV/Vxb5tRHw6vb7Je5J+fP0+cDywU6rPPbxSn9Jy41I1LSC7nvMDHdzG94FPSXqHMttIOkTSa9LrjwJDGbvhHyS9WtLeZNfJ+tIY6zm91ribuvt+JSL2Av4HWbfdo9LLz9K+L6orgU/WxTsmIv5zGOs064ZhHU8j4mWy4+WZknaFbNwISQemWR4FdpI0tg2x3gX8laRRaXyJv2jDOs06qaz5dSHwfkkHpnzaWtkgvxOBLYGtSF8yJR1ENl5ozWXA0ZL2kvRq4Mst1u0l4CfAKen8+I955fg8GH8naYd0Gf+JvHJe/SgwUbkxHM3qOC/7r1urefkz4A2SPi5pi/R4u7JB9mHz783bkJ3L/zdkg5VTN85rWblxqYIi4v8C3wL+oYPbuJ3s0pyzgSfIxpg5OjfL/wb+PvVU+PwgVvmrtI7rgK+ny2zMelHPNO5Kerekqeka8qfJLpOrXTZzF3BEOgBOo8l14YPwPeDk1HiMpLGSDs+9PtTGaLOuaNPx9CSy49vNkp4GfgG8Ma3/PrLxxx5Mx8vhXLpyIvB+oNbd/qfDWJdZx5U1vyJiJdkg2F8k+3K3Evg74FWRjR9zAtmX1SeAvyIbXL+27CKyMY6uT3FdP4y6HU82LuLvyXoaX0x2CfxgXAncQXYsvwo4J5VfTza+2u8lPTaM2KyinJcDGnJepvjeRzbu1Oq07DyyBjHI8nOv9H78NLKxnM4AbiI7R54K/J9hxNw1inDvSCuOpMnAQ8AWdde2mpWKpBXAX0fEL+rK+4ALI+IHubKTgMMjYpqkU8jGNPrYAOsPYEpELE/PbwR+EBHnpeenAa+NiL9Oz2cAp5INqP0HsnGgjomIZyTNBM4iu2PGaRHx9X62+VGyQQ0nkg1WeCnwtxGxQdldoy4mG5z7V2R3rdgxIj7WKG8lrQI+FhF96fmFwH0RUbu168fJBinfHXgKWBwRx6TXPkX2K9IY4LiIuKzZe2VWZpJeRdZIu3tkg+maWZuM5PySNI/sPKDp3anqzyfMOs15OXBejhRuXLJCuXHJzMyqRNKbgVuAsekXYDNrk5GUX+mSmy2BJcDbycaQ+euIaNor0Y1L1m3Oy4HzcqTwZXEjiKR3SVrf6NHh7R7Zz3bv7eR2zczMOqHJ8fQPwC+Bk1o5wZa0qJ/1frH9tTArJ+fXRq8hG9/lWbLLfc4ArizqfN5GNuflRs7LJtxzycysCyS9C1jU6LXcHTQ6sd0jgX9t8NLvImLvTm3XzMzMzMxGDjcumZmZmZmZmZlZy3xZnJmZmZmZmZmZtWx00QG028477xyTJ08uOozNPPvss2yzzTZFh9E2VasPlLNOd9xxx2MRsUvRcbTbQHlaxv9FPcfYHlWIcaTmKfTG/68VVa0XVLduztP+lfV/Xta4oLyxlTUuaE9sIzVPy/B/dQzFb79XYmiapxFRqce+++4bZfTLX/6y6BDaqmr1iShnnYDbowR51e7HQHlaxv9FPcfYHlWIcaTm6WDem15V1XpFVLduztPW35uilDWuiPLGVta4ItoT20jN0zL8Xx1D8dvvlRia5akvizMzM+sCSedKWivpnlzZjpIWS7o//d0h99rJkpZLWibpwFz5vpKWpNe+JUmpfCtJl6byWyRNzi0zK23jfkmzulNjs97jPDUrv37y9BRJj0i6Kz0Ozr3mPDXrAjcumZmZdcd5wIy6sjnAdRExBbguPUfSXsARwN5pme9IGpWW+S5wHDAlPWrrPBZ4IiL2BM4E5qV17Qh8GXgHsB/w5fyXYzPbxHk4T83K7jw2z1OAMyNin/S4GpynZt3kxiUzM7MuiIgbgHV1xTOBBWl6AXBYrvySiHghIh4ClgP7SRoPbBcRN6WuyefXLVNb1+XAAelX2AOBxRGxLiKeABbT+KTcbMRznpqVXz952h/nqVmXVG5AbzMzsx4yLiLWAETEGkm7pvIJwM25+ValshfTdH15bZmVaV0bJD0F7JQvb7DMJiQdR/YrLuPGjaOvr69p8OvXrx9wnl5U1XpBdevW4Xo5TzugrHFBeWMra1xQmtiOl3QUcDswOzUAFZKnZiORG5e6ZMkjT3H0nKsAWDH3kI5tZ3LaxkCaxZBfRydjNRuu+v3d+6tViBqURZPyVpfZtDBiPjAfYNq0aTF9+vSmQZ510ZWcceOzQLXyr6+vj4Hq3quqWreC6uU8HYYy74tlja2scUEpYvsucCpZ3pwKnAEcQ0F5OpRG4DI0zDmG4rdfZAxLHnlq4/QeY0e1HMOIbFzqrwEmf8Bt9qW1bI0vg21QKrMyvKfdagA0M8t5VNL41BtiPLA2la8CJuXmmwisTuUTG5Tnl1klaTQwluyygVXA9Lpl+tpbDbNKc56alVxEPFqblvR94GfpaSF5OpRG4BI0zDmGEmy/yBiOzn0XP2/GNi3HMCIbl7ol32Aye2rjciimIWOwjTn9NVydN2ObltY3mHW3Q7caq1p5H91wZWY5C4FZwNz098pc+Y8kfQPYjWyg0Vsj4iVJz0jaH7gFOAo4q25dNwEfAq6PiJB0DfDPuUFH3wec3PmqmVWG89Ss5GoNwOnpB4HaneScp2Zd4salEqtCj6Qq8v/FzFoh6WKyXzx3lrSK7I4zc4HLJB0LPAwcDhAR90q6DPgtsAH4bES8lFb1abI75YwBFqUHwDnABZKWk/3CekRa1zpJpwK3pfn+KSIGOxCq2YjiPDUrv37ydLqkfcguU1sBfBKcp2bd5MalnKIaDYpurOhWD6JWl2nnJYmD7TU23Pek6P9plfm9tV4VER/t56UD+pn/dOD0BuW3A29qUP486Utvg9fOBc4ddLBmI5Tz1Kz8+snTc5rM7zw16wI3Lg1TGS5xK0J+fKKitONSs/4uXRzuuszMzMzMzMxGCjcuDdJgGw7cwFCMZu+7/ycgaRTZbVkfiYhDJe0IXApMJus6/OF0u1YknQwcC7wEnBAR16TyfXml6/DVwInp+vOtgPOBfYHHgY9ExIquVc7MzMzMzMwK5cYla7t2N+ZUrXGooMG9TwSWAtul53OA6yJirqQ56flJkvYiu658b7JBD38h6Q3p2vTvkt1S9WayxqUZZNemHws8ERF7SjoCmAd8pFsVMzMzMzMzs2K9qugAzKyzJE0EDgF+kCueCSxI0wuAw3Lll0TECxHxELAc2C/denm7iLgpIoKsp9JhDdZ1OXCAJHWsQmZmZmZmZlYqblwyq75/Ab4AvJwrG1e7XWv6u2sqnwCszM23KpVNSNP15ZssExEbgKeAndpbBTMzMzMzMysrXxZnVmGSDgXWRsQdkqYPZpEGZdGkvNky9bEcR3ZZHePGjaOvr6/fINavX9/v67Onbuh3uWbrbLdmMZaFY2yPXojRzMzMzKxIblwyq7Z3Ah+QdDCwNbCdpAuBRyWNj4g16ZK3tWn+VcCk3PITgdWpfGKD8vwyqySNBsYC6+oDiYj5wHyAadOmxfTp0/sNuq+vj/5eb3aXwhVH9r/OdmsWY1k4xvbohRjNzMzMzIrky+LMKiwiTo6IiRExmWyg7usj4mPAQmBWmm0WcGWaXggcIWkrSXsAU4Bb06Vzz0jaP42ndFTdMrV1fShtY7OeS2ZmZmZmZlZN7rlkNjLNBS6TdCzwMHA4QETcK+ky4LfABuCz6U5xAJ8GzgPGkN0lblEqPwe4QNJysh5LR3SrEmZmZmZmZlY8Ny6ZjRAR0Qf0penHgQP6me904PQG5bcDb2pQ/jypccrMzMzMzMxGHl8WZ2ZmZmZmZmZmLXPjkpmZmZmZmZmZtcyNS2ZmZmZmZmZm1jI3LpmZmZmZmZmZWcvcuGRmZmZmZmZmZi3z3eLMrDImz7lq4/SKuYcUGImZmZmZmdnI0bGeS5JGSfq1pJ+l5ztKWizp/vR3h9y8J0taLmmZpANz5ftKWpJe+5YkdSpeMzMzMzMzMzMbuk5eFncisDT3fA5wXURMAa5Lz5G0F3AEsDcwA/iOpFFpme8CxwFT0mNGB+M1MzMzMzMzM7Mh6kjjkqSJwCHAD3LFM4EFaXoBcFiu/JKIeCEiHgKWA/tJGg9sFxE3RUQA5+eWMTMzqwRJb5R0V+7xtKTPSTpF0iO58oNzywypx6+krSRdmspvkTS5+zU1613OUzMzs+Y61XPpX4AvAC/nysZFxBqA9HfXVD4BWJmbb1Uqm5Cm68vNzMwqIyKWRcQ+EbEPsC/wHHBFevnM2msRcTW03OP3WOCJiNgTOBOY14Wq9ZzJc65i8pyrWPLIU0WHYiXjPDUzM2uu7QN6SzoUWBsRd0iaPphFGpRFk/JG2zyO7CDNuHHj6Ovra7rB2VM3DCKs9ho3ppjtdkrV6gPF1GmgfdXMRpwDgAci4ndNhhnc2OMXeEhSrcfvClKPXwBJtR6/i9Iyp6TlLwfOlqTUM9jMhsZ5amZmVqcTd4t7J/CB1C14a2A7SRcCj0oaHxFr0iVva9P8q4BJueUnAqtT+cQG5ZuJiPnAfIBp06bF9OnTmwZ4dO6OUt0ye+oGzlhSnZvzVa0+UEydVhw5vavbM7PSOwK4OPf8eElHAbcDsyPiCbJevDfn5qn17H2R/nv8buwlHBEbJD0F7AQ81olKmFWc89TMzKxO279JR8TJwMkAqefS5yPiY5K+BswC5qa/V6ZFFgI/kvQNYDey7sG3RsRLkp6RtD9wC3AUcFa74zUzMysDSVsCHyAdQ8kunTmVrNfuqcAZwDG01uN3UL2Bh9oTON/jswo9MWt1GTemGvVpZP369ZWsW7fq5TxtnzLvi2WNraxxQbljM7Pu6GY3jbnAZZKOBR4GDgeIiHslXQb8FtgAfDYiXkrLfBo4DxhD1l14URfjNTMz66aDgDsj4lGA2l8ASd8HfpaettLjt7bMKkmjgbHAuvoAhtoT+KyLrtzY47MKPTFrPZtnT93Ahweoe6/q6+tjoP9rL+pivZynbVLmfbGssZU1Lih3bGbWHZ0a0BuAiOiLiEPT9OMRcUBETEl/1+XmOz0i/igi3hgRi3Llt0fEm9Jrx/uaczMzq7CPkrvUJl1CXvNB4NRxU6sAACAASURBVJ40vRA4It1Zag9e6fG7BnhG0v7p7lNHsWkv4Vlp+kPA9T6mmrXEeWpmZtZAtQbNMTMz60GSXg28F/hkrvirkvYhuyxmRe21Fnv8ngNckAYVXkc2ZoyZDYHz1MzMrH9uXDKrMElbAzcAW5Hl++UR8WVJOwKXApPJToY/nAYgRdLJZLdDfgk4ISKuSeX78srJ8NXAiRERkrYCzie7NfPjwEciYkWXqmhWCRHxHNnAvfmyjzeZ/3Tg9AbltwNvalD+POlydDNrjfPUzMysfx29LM7MCvcC8JcR8RZgH2BGGiR/DnBdREwBrkvPkbQX2S+lewMzgO9IGpXW9V2yAUSnpMeMVH4s8ERE7AmcCczrRsXMzMzMzMysHNy4ZFZhkVmfnm6RHgHMBBak8gXAYWl6JnBJRLwQEQ8By4H90pgS20XETWn8h/Prlqmt63LggDSOhJmZmZlZW0k6V9JaSffkynaUtFjS/envDrnXTpa0XNIySQfmyveVtCS99q3a+WsaK+3SVH6LpMm5ZWalbdwvqTZGmpnhxiWzypM0StJdwFpgcUTcAoxLg4qS/u6aZp8ArMwtviqVTUjT9eWbLBMRG4CnqLtswMzMzMysTc7jlR70NR3vlZ+Glfgy8A5gP+DL+UYss5HOYy6ZVVwaQHQfSdsDV0jabJyHnEY9jqJJebNlNl2xdBzZAZxx48bR19fXbxDr16/v9/XZUzf0u1xes/W3Q7MYy8IxtkcvxGhmZu01ec5VG6dXzD2kwEisXkTckO9NlMwEpqfpBUAfcBK5XvnAQ2nA/P0krSD1ygeQVOuVvygtc0pa1+XA2alX04FkP9SuS8ssJmuQ2ngHSbORzI1LZiNERDwpqY/sIPiopPERsSZd8rY2zbYKmJRbbCKwOpVPbFCeX2aVpNHAWLK73NRvfz4wH2DatGkxffr0fmPt6+ujv9ePzp3sNbPiyP7X3w7NYiwLx9gevRCjmZnZCLdJr3xJ+V75N+fmq/W+f5FB9sqXVOuV318P/82060fVbnEMxW+/yBjyP94PJwY3LplVmKRdgBdTw9IY4D1kXXsXArOAuenvlWmRhcCPJH0D2I2si/CtEfGSpGfSYOC3AEcBZ+WWmQXcBHwIuD6Ny2RmZmZmVqR29sofVG99GPqPqkf//NmNz4voKVeGH9KKjqHo7RcZQ/7H+/NmbNNyDG5cMqu28cCCdG35q4DLIuJnkm4CLpN0LPAw6dbHEXGvpMuA3wIbgM+my+oAPk12jfsYsi7Di1L5OcAFqZvxOrLr2s3MzMzMuqUbvfJX8cqld7Vl+tpbDbPe5cYlswqLiN8Ab21Q/jhwQD/LnA6c3qD8dmCz8Zoi4nlS45SZmZmZWQE63itf0jXAP+cG8X4fcHLnq2bWG9y4ZGZmZmZmZj1B0sVkPYh2lrSK7A5uc+lwr/yIWCfpVOC2NN8/1Qb3NjM3LplZRfkuL2ZmZmbVExEf7eeljvfKj4hzgXMHHazZCPKqogMwMzMzMzMzM7Pe5cYlMzMzMzMzMzNrmRuXzMzMzMzMzMysZW5cMjMzMzMzMzOzlnlAbzMrvfzg3GZmZmZmZlYu7rlkZmZmZmZmZmYtc+OSmZmZmZmZmZm1zI1LZmZmZmZmZmbWMjcumZmZmZmZmZlZy9y4ZGZmVjBJKyQtkXSXpNtT2Y6SFku6P/3dITf/yZKWS1om6cBc+b5pPcslfUuSUvlWki5N5bdImtztOpr1OuepmZlZ/9y4ZGZmVg7vjoh9ImJaej4HuC4ipgDXpedI2gs4AtgbmAF8R9KotMx3geOAKekxI5UfCzwREXsCZwLzulAfsypynpqZmTXgxiUzM7NymgksSNMLgMNy5ZdExAsR8RCwHNhP0nhgu4i4KSICOL9umdq6LgcOqPWWMLNhcZ6amZnhxiUzM7MyCOBaSXdIOi6VjYuINQDp766pfAKwMrfsqlQ2IU3Xl2+yTERsAJ4CdupAPazEJs+5iiWPPMXkOVcVHUqvcp6amZn1Y3TRAZiZmRnvjIjVknYFFku6r8m8jXoyRJPyZstsuuLsC/NxAOPGjaOvr69p0OPGwOypGwAGnLcX1Ooybkw16lNv9tQNG/9nVavf+vXru1En52kbdel/1pL169cze+pLG5+XJc6yv2dljc3MusONS2YVJmkSWZf71wIvA/Mj4puSdgQuBSYDK4APR8QTaZmTycZ9eAk4ISKuSeX7AucBY4CrgRMjIiRtlbaxL/A48JGIWNGlKppVQkSsTn/XSroC2A94VNL4iFiTLqVZm2ZfBUzKLT4RWJ3KJzYozy+zStJoYCywrkEc84H5ANOmTYvp06c3jfusi67kjCXZqcSKI5vP2wuOTj16Zk/dwIcHqHsvOnrOVcyeuoEzloyuxP8rr6+vj4H21+FynrZXN/5nrerr6+OMG5/d+Lws71vZ37OyxmZm3eHL4syqbQMwOyL+BNgf+GwaZNQDkJqVhKRtJL2mNg28D7gHWAjMSrPNAq5M0wuBI9KdpfYgy8db0yU5z0jaP43TclTdMrV1fQi4Po33YmaD4Dw1MzNrzj2XzCosncTWxoJ4RtJSsjEdZgLT02wLgD7gJHIDkAIPSaoNQLqCNAApgKTaAKSL0jKnpHVdDpwtST4hNhu0ccAVadze0cCPIuLnkm4DLpN0LPAwcDhARNwr6TLgt2QNyJ+NiNr1G5/mlR6Gi9ID4BzggpTT68gakc1s8JynZmZmTbhxyWyEkDQZeCtwC3UDkKbxIyBreLo5t1htoNEXGeQApJJqA5A+1pGKmFVMRDwIvKVB+ePAAf0sczpweoPy24E3NSh/nvSl18yGznlqZmbWnBuXzEYASdsCPwY+FxFPN7mzcSkGIK0fFLI2EGmrzrroyk2eT50wdljrg94YuNIxtkcvxGhmZmZmViQ3LplVnKQtyBqWLoqIn6TiUg9AWj8o5NFtvm12Owbm7IWBKx1je/RCjGZm1jmT685DVsw9pKBIzMzKywN6m1VYGiz0HGBpRHwj95IHIDUzMzMzM7O26EjjkqRJkn4paamkeyWdmMp3lLRY0v3p7w65ZU6WtFzSMkkH5sr3lbQkvfYtNbmex8w2807g48BfSrorPQ4G5gLvlXQ/8N70nIi4F6gNQPpzNh+A9AfAcuABNh2AdKc0AOnfku48Z2ZmZmZmZiNDpy6Lq93+/M5029Y7JC0Gjia7/flcSXPIvoSeVHf7892AX0h6Q/pSW7v9+c3A1WS3P1+02RbNbDMRcSONx0QCD0BqZmZmZmZmbdCRnksRsSYi7kzTzwD5258vSLMtILuVOeRufx4RD5H1jNgvjQWzXUTclC6zOT+3jJmZmZmZmZmZFazjYy41u/05kL/9+crcYrXbnE+g/9ufm5mZmZmZmZlZwTp6t7gO3/48v51B3+Ichn9b81aMG1PMdjulavWBYurk25ubmZmZmZlZr+tY41IXbn++0VBucQ7tv635YMyeuoEzlnS0La+rqlYfKKZOK46c3tXtmZmZmZmZmbVbp+4W143bn5uZmZmZmZkBIGlFutP4XZJuT2Vtu2N5+r56aSq/JQ0BY2Z0bsylbtz+3MzMzMzMzCzv3RGxT0RMS8/nkN2xfApwXXpO3R3LZwDfkTQqLVO7Y/mU9JiRyo8FnoiIPYEzgXldqI9ZT+jINUDduP25mZmZmZmZ2QBmAtPT9AKgDziJ3B3LgYck1e5YvoJ0x3IASbU7li9Ky5yS1nU5cLYkpTubm41oHb9bnJmZmZmZmVkXBHCtpDvSTZ+gvXcs37hMRGwAngJ26kA9zHpOtUZkNjMzMzMzs5HqnRGxWtKuwGJJ9zWZt5U7lrf9bubr169n9tSXNj4v4m7S69evL/wu1kXHUPT2i4whf8f04cTgxiUzG3Em5+4YuWLuIQVGYmZmZmbtEhGr09+1kq4A9qO9dyyvLbNK0mhgLLCuQRyDvpt5X18fZ9z47MbnRdxNuq+vj4HuuF71GIrefpExHJ37bnTejG1ajsGXxZmZmZmZmVlPk7SNpNfUpoH3AffQ3juW59f1IeB6j7dklnHPJTMzMzMzM+t144ArsvYgRgM/ioifS7oNuEzSscDDwOGQ3bFcUu2O5RvY/I7l5wFjyAbyrt2x/BzggjT49zqyu82ZGW5cMjMzMzMzsx4XEQ8Cb2lQ/jhtumN5RDxPapwys035sjgzMzMzMzMzM2uZG5fMzMwKJGmSpF9KWirpXkknpvJTJD0i6a70ODi3zMmSlktaJunAXPm+kpak176VxoogjSdxaSq/RdLkbtfTrJc5T83MzJpz45KZmVmxNgCzI+JPgP2Bz0raK712ZkTskx5XA6TXjgD2BmYA35E0Ks3/XbJbH09Jjxmp/FjgiYjYEzgTmNeFeplVifPUzMysCTcumVWcpHMlrZV0T65sR0mLJd2f/u6Qe82/tJp1UUSsiYg70/QzwFJgQpNFZgKXRMQLEfEQsBzYL91eebuIuCndueZ84LDcMgvS9OXAAbUcNrOBOU/NzMya84DeZtV3HnA22QlszRzguoiYK2lOen5S3S+tuwG/kPSGdOeM2i+tNwNXk/3SuojcL62SjiD7pfUjXamZWcWkxtm3ArcA7wSOl3QUcDtZr4knyL7Q3pxbbFUqezFN15eT/q4EiIgNkp4CdgIeq9v+cWR5zrhx4+jr62sa77gxMHvqBoAB5+0FtbqMG1ON+tSbPXXDxv9Z1eq3fv36rtXJedoe3fyfDdX69euZPfWlfl8vKu6yv2dljc3MusONS2YVFxE3NOhNNBOYnqYXAH3ASeR+aQUeSrdZ3U/SCtIvrQCSar+0LkrLnJLWdTlwtiSlX2TNbJAkbQv8GPhcRDwt6bvAqUCkv2cAxwCNejJEk3IGeO2Vgoj5wHyAadOmxfTp05vGfNZFV3LGkuxUYsWRzeftBUfPuQrIvoh/eIC696Kj51zF7KkbOGPJ6Er8v/L6+voYaH9tB+dp+3Trf9aKvr4+zrjx2X5fL+p9LPt7VtbYzKw7fFmc2cg0LiLWQNbVH9g1lW/81TSp/aI6gUH+0grUfmk1s0GStAXZF9aLIuInABHxaES8FBEvA98H9kuzrwIm5RafCKxO5RMblG+yjKTRwFhgXWdqY1ZNzlMzM7P+ueeSmeV17JfWoXTjr+9aXevO3wlnXXTlxumpE8YOerle6P7tGNuj0zGmMVXOAZZGxDdy5eNrjcDAB4HauGkLgR9J+gbZ5atTgFsj4iVJz0jan+xynaOAs3LLzAJuAj4EXO/ehWaD5zw1MzNrzo1LZiPTo7UT4jS46NpUPpxfWlc1+6V1KN3467tW1y5V6bShdHPvhe7fjrE9uhDjO4GPA0sk3ZXKvgh8VNI+ZI21K4BPAkTEvZIuA35Ldgerz6Zx0QA+TTbO2hiyy1YXpfJzgAvSpa7ryMZWM+tpk3PHhvNmbNPpzTlPzczMmnDjktnIVPt1dG76e2Wu3L+0mnVRRNxI4x6AVzdZ5nTg9AbltwNvalD+PHD4MMI0G9Gcp2ZmZs25ccms4iRdTDZ4986SVgFfJmtUukzSscDDpJNZ/9JqZmZmZmZmQ+XGJbOKi4iP9vPSAf3M719azczMzPqRvyRzxdxDCozEzKw8fLc4MzMzMzMzMzNrmRuXzMzMzMzMzMysZb4szswscTd3MzMzMzOzoXPPJTMzMzMzMzMza5kbl8zMzMzMzMzMrGVuXDIzMzMzMzMzs5Z5zCUzK6X8+EdmZmZmZmZWXu65ZGZmZmZmZmZmLXPPJTOzBup7TvnucWZmZmZmZo2555KZmZmZmZmZmbXMPZfMzMzMzMxakO/p7F7OZjaSueeSmZmZmZmZmZm1zD2XzMwGwb9MmpmZmZmZNeaeS2ZmZmZmZmZm1jI3LpmZDdHkOVex5JGnNrujnJmZmZmZ2Ujky+LMzMzMzMyGqf5HJ19Gb2YjSU/0XJI0Q9IyScslzSk6HjPb3EjN08lzrtr4MCu7kZqnZr3EeWpWfs5Ts82VvueSpFHAt4H3AquA2yQtjIjfFhuZmdU4TzP+xdLKzHlqVn7OU7Pyc56aNVb6xiVgP2B5RDwIIOkSYCbg5DUrD+dpA/31ZnKjkxXEeWpWfs7TCvGdZivLeWrWQC80Lk0AVuaerwLeUVAsZtaY83QIBnsJnU9Erc2cp2bl5zytKP/gVCnOU7MGeqFxSQ3KYpMZpOOA49LT9ZKWdTyqIToBdgYeKzqOdqlafaCYOmnegLPs3oUw2qHdeVr6/asb+8sg9o+BlP59pBoxjtQ8hdx704b9tTROgJ1P+Fjp98uW1D67qvT/Anj3POdpE2XN0zJ//ncttiH+T6r+no3UPN3kvSsoT8uwbxUdQ9HbL0UMwzme9kLj0ipgUu75RGB1foaImA/M72ZQQyXp9oiYVnQc7VK1+kA169RFbc3TXvhfOMb2cIxd1fbjaYXem01UtV5Q3bpVqF4jJk/LGheUN7ayxgXljq0DKnfe6xiK334VYuiFu8XdBkyRtIekLYEjgIUFx2Rmm3KempWf89Ss/JynZuXnPDVroPQ9lyJig6TjgWuAUcC5EXFvwWGZWY7z1Kz8nKdm5ec8NSs/56lZY6VvXAKIiKuBq4uOY5hKfdleC6pWH6hmnbqmzXnaC/8Lx9gejrGLOnA8rcx7U6eq9YLq1q0y9RpBeVrWuKC8sZU1Lih3bG1XwfNex1D89qHHY1BEDDyXmZmZmZmZmZlZA70w5pKZmZmZmZmZmZWUG5e6SNLXJN0n6TeSrpC0fdExtULSDEnLJC2XNKfoeIZD0iRJv5S0VNK9kk4sOqaRrEz7lqQVkpZIukvS7alsR0mLJd2f/u6Qm//kFPcySQd2KKZzJa2VdE+ubMgxSdo31W25pG9JanRL3XbGeIqkR9J7eZekgwuOsWHel+29LLMy5Wo7Ndp/q6DKxzpJW0u6VdLdqW5fKTqmbpJ0eKr3y5Km1b02pM8tSVtJujSV3yJpchvjLNVxoEmchX+2leX8oxfOOXpFmfJU0j6Sbq7tX5L2azWW4ZD0v9J27pX01SJiSOv9vKSQtHM3Y1CTdoGicqktn38R4UeXHsD7gNFpeh4wr+iYWqjDKOAB4PXAlsDdwF5FxzWM+owH3pamXwP8Vy/Xp5cfZdu3gBXAznVlXwXmpOk5tRwG9krxbgXskeoxqgMx/TnwNuCe4cQE3Ar8KSBgEXBQh2M8Bfh8g3mLirFh3pftvSzro2y52ua6bbb/VuFR5WNdyr1t0/QWwC3A/kXH1cX6/wnwRqAPmJYrH/LnFvAZ4Htp+gjg0jbGWarjQD8xluKzjZKcfzT6PPRxsuX3sjR5ClybW9fBQF+3/4fAu4FfAFul57sWsR8Bk8gGZf9dLee6FQP9tAsUlUu06fPPPZe6KCKujYgN6enNwMQi42nRfsDyiHgwIv4vcAkws+CYWhYRayLizjT9DLAUmFBsVCNWL+xbM4EFaXoBcFiu/JKIeCEiHgKWk9WnrSLiBmDdcGKSNB7YLiJuiuxocn5umU7F2J+iYuwv70v1XpZYL+RqS4a4//aMKh/rIrM+Pd0iPUbMgKIRsTQiljV4qZXPrfxn4OXAAV3oZVKmz9cyf7Z1/fyjF845ekXJ8jSA7dL0WGD1MGJp1aeBuRHxAkBErC0gBoAzgS+w6TGjKzE0aRcoKpfa8vnnxqXiHEPW4thrJgArc89XUZET1NSt9K1kv3pa95Vt3wrgWkl3SDoulY2LiDWQfVkDdk3lRcY+1JgmpOn68k47PnX9PTfXjb7wGOvyvlfey6KVLVdtCKp4rJM0StJdwFpgcURUpm7D0Mrn1sZl0peep4Cd2hhTKY8DOWX5bCvz+YePk+1VRJ5+DviapJXA14GThxFLq94AvCtd1vcrSW/vdgySPgA8EhF3171UxL6cbxcoKpfa8lkyum3hGACSfgG8tsFLX4qIK9M8XwI2ABd1M7Y2adQy3vO/EEraFvgx8LmIeLroeEaosu1b74yI1ZJ2BRZLuq/JvGWLHfqPqYhYvwucmrZzKnAG2YG00Bjr877JD39lei/LYKTWu+dV9VgXES8B+6QxK66Q9KaIqMy4WYM5t2y0WIOygT63hpXbzeKkpMeBOmX5bOvF848y/R8LUaY8HSAXDwD+JiJ+LOnDwDnAe1qMpV8DxDAa2AHYH3g7cJmk13c5hi+SXZq22WLtiqHFdoGicqkt63fjUptFxHuavS5pFnAocEDq0tZrVpFdn1ozkVe6U/YkSVuQnWxfFBE/KTqeEaxU+1ZErE5/10q6gqy76KOSxkfEmtQ9tdaNt8jYhxrTKja9JLfjsUbEo7VpSd8HflZ0jP3kfenfy5IoVa7a4IyEY11EPCmpD5gBVKZxaaBzy3608rlVW2aVpNFkl8wM+jLRwcZZluNAA6X4bCv5+YePk/0oU542i0XS+UDtpg7/BvxgGLH0a4AYPg38JH0XvlXSy8DO3YpB0lSy8YzuTj8sTgTuVDa4edtiaLFdoKhcastniS+L6yJJM4CTgA9ExHNFx9Oi24ApkvaQtCXZQHILC46pZeka5XOApRHxjaLjGeFKs29J2kbSa2rTZL9s3JPimZVmmwXUfolaCByh7A4eewBTyAbd64YhxZS6sT8jaf+0/x+VW6Yj0glozQd55UtfITE2yfvSv5clUZpctcGp8rFO0i6pxxKSxpD9At+sp8dI0crnVv4z8EPA9e36IbRsx4F+FP7Z1gPnHz5OtlcReboa+Is0/ZfA/cOIpVU/TdtG0hvIBpB+rFsxRMSSiNg1IiZHxGSyhpW3RcTvuxVDk3aBonKpPZ9/0aYRxv0Y1Cjsy8muZbwrPb5XdEwt1uNgsjvNPEDWra/wmIZRlz8j6/L3m9z/5eCi4xqpj7LsW2R3Srg7Pe6txUJ2Tft1ZAfi64Adc8t8KcW9jA7dCQW4GFgDvEh2IDy2lZiAaWQnqw8AZwPqcIwXAEtSni0ExhccY8O8L9t7WeZHWXK1A/XabP8tOqY21auyxzrgzcCvU93uAf6x6Ji6XP8Ppn31BeBR4Jrca0P63AK2JuvJsJysgeL1bYyzVMeBJnEW+tlGic4/Gn0e+jjZ8ntZmjxNx4M70j52C7Bvt/+HZI1JF6Z13gn8ZZH7EXV3aOxGDDRpFygql2jD519tJzUzMzMzMzMzMxsyXxZnZmZmZmZmZmYtc+OSmZmZmZmZmZm1zI1LZmZmZmZmZmbWMjcu9ShJ6yW9vs3rPEXShe1cZ27dIWnPNP09Sf/Qie0MMpajJd3Y5PVF6daQZk11Ig9bNVD+SlohqZXb5A603U3yqUzviY1cZdoPnZtmjZVpn3Sebtx+n6S/7ue116X4RnU7LhtZisiDuu+q50k6rZvbrwo3LnVIOgj9ISXHo5J+KGnb9KH9fCp/TNJP8rdnHWwDT0RsGxEPDiKO6ZJWDbc+7RQRn4qIU4uOoz8RcVBELCg6Dhs+52H3DfY96ZRmJ8ZWHs7N7itBbm48cbfe4DztvqLztJmIeDjF91LRsVix/NkwsJHaQOXGpc56f0RsC7wNeDvw96n8+FS+J7At8PWC4jMbCZyHZuXk3DQrP+epmTXizwbbjBuXuiAiHgEWAW+qK38S+Cmwz1DXWdd1bytJX5f0cGo9/p6kMZK2SdvdLbUgr5e02xC2sb+k/5T0pKS7JU3PvfYJSUslPSPpQUmfrFv27yStkbRa0jF1r21sya21OEuaLWltWuYTuXl3kvTvkp6WdJuk09Tkkra69+eEFNtjkr4m6VV183xd0hOSHpJ0UK7cPR8qqFfyUNJ+km5P+/yjkr6Ryjf7dUabd9PfWtKlKS/vlPSWfrbxKklzJD0g6XFJl0naMff6v0n6vaSnJN0gae/caztJWpjiuxX4oybvyXmSvi3pqhTTLZL+KDfv+yQtS9v5jqRfDZR7yi4h+D+SzkrL3SfpgPTa6cC7gLPT+3x2s3VZOTg3N1muZ3MzLXeMsnODJyRdI2n3VH5DmuXu9D5/RNIOkn4m6b/T/D+TNHGgbVgxnKebLNezeaomx9Cc3dM8z0i6VtLOadnJKb7RzbZhI0uPfTbcpOx77RpJZ0vacqix5dZX+w77RWXfNVdIOjK9dhxwJPCFFNe/t7qdXuPGpS6QNAk4GPh1XflOwP8Elg9zE/OAN5Al757ABOAfI+JZ4CBgdepeuG1ErB5kzBOAq4DTgB2BzwM/lrRLmmUtcCiwHfAJ4ExJb0vLzkjzvxeYAgx0jfprgbEp7mOBb0vaIb32beDZNM+s9BisDwLTyFrUZwL5Rq53AMuAnYGvAudI0hDWbT2mh/Lwm8A3I2I7spPOy4YQw0zg38hy9kfATyVt0WC+E4DDgL8AdgOeIMu1mkVkubsrcCdwUe61bwPPA+PJcmqTxuMGPgp8BdiB7D0+HSCdrF4OnAzsRJaP/2Nw1eQdwINk+ftl4CeSdoyILwH/QfrVLCKOH+T6rEDOzU30bG5KOgz4Itn/bBeyXLwYICL+PM32lvQ+X0p2DvpDYHfgdcAfADcIl5TzdBM9m6dJw2No7vW/Iju33xXYkuyc3qyhHvpseAn4G7L9/k+BA4DPDDO216b1TSD7jjpf0hsjYj5Z3n81xfX+YW6nd0SEHx14ACuA9cCTwO+A7wBjgD7gOeApIIC7gNflljsFuHAQ6w+yBBNZ48sf5V77U+ChND0dWDXImDduGzgJuKDu9WuAWf0s+1PgxDR9LjA399obavGm5+cBp+Xi+wMwOjf/WmB/YBTwIvDG3GunATcO8v2ZkXv+GeC6NH00sDz32qvT/K9Nz/uAvy56H/Jj+I8ezcMbyE4kd64r32wdqX7vycV8c+61VwFrgHc1mHcpcEBu3vEp10Y3iGf7VM+xuZz849zr/5zPyQa5/oPcawcD96Xpo4Cbcq8JWDlQ7qX8XQ0oV3Yr8PE07fztgYdzs5K5TPXyPgAAIABJREFUuQg4tq6ezwG712+/n+X3AZ4oet/0Y7P92Hm6+by9nKdHM/Ax9O9zr30G+Hmanpzi26yefoysRy9+NjTYxueAK+q3mabPI31XbbL8dGADsE2u7DLgHwa7jio+3HOpsw6LiO0jYveI+ExE/CGVnxARY4E3k/0SMZxu4LuQNY7ckbr5PQn8PJUPx+7A4bV1pvX+GdkBFEkHSbpZ0rr02sFkLbeQ/YqzMreu3w2wrccjYkPu+XNk1+juAoyuW1d+eiD1MeS7Sv6+NhERz6XJbYewbusdvZaHx5I1yN6n7FLQQ4ew7MZ9PiJeBlax6X5fsztwRS7WpWS/6IyTNErS3NTd/2myEwjI8rtRTg6U37/PTddyG+o+JyI7Eg92UMZH0vz5GAZ9ya+VhnNzc72cm7sD38zFvo7si8GERjNLerWkf5X0u1SfG4Dt5TtRlY3zdHO9nKcw8DG0v22a5fXUZ4OkNyi7/Pr3KTf/mVe+u7bqich6UNWM+PNRNy4VKCKWkPXE+fYwLsl6jKznz94pwbePiLGRDaQGWStsK1aS9VzaPvfYJiLmStoK+DHZAG3jImJ74Gqyk0jIfumZlFvX61qM4b/JWoTzH0qT+pm3kfoYBnVJoI0sZcvDiLg/Ij5K1h19HnB5uq78WbIDLADpC1j9wXVS7vVXkeVOo/1+JXBQXX5vHdl1839FdmnAe8h+aZ1cWyWv5GQ78nsNudxO7/1gT0Am1P2v8vnd6meelYxzs+dycyXwybrYx0TEf/Yz/2zgjcA7IruEqXbpnC9R7yHO057LU2h+DDVri7J9NgDfBe6D/9fe3QfLVd6HHf/+imJCqCG8mBsqMRUu5IWXhlaKTMZN57qKQcFJwBmI5bpBjJnKoVDbKUkt7HRMTdUBpyoNuMYjB1WCEEAhoWICMpbBW4+nvIkMjgCbIBvFXIRRjQjhkkAs/Osf51mx97L3be/LnnPv9zNzZnefPc85v3Pu/u7uPvuc5+Hk8p7zSab/fnNU+f/StuA/j9q41H9bqN4Af7WXyuWXlS9SjXl0HFTjJUXE2WWVF4BjIuLIKW76D4FfiYizy68wP1oGLltCdf31oZQ3yagGwz6ro+5W4KKIOCUifozqeu5eju0N4E+BK8svnD9N1Q14sn4nqgFDTwA+BtzeSxxaEGqThxHxbyLiHWWbf12K3wD+kmqw0feVMSB+lyoPOy2LiF+LarDNjwOvAw922c0XgPXx5mC774iIc8tzby/1XqT6IP5fO45zdE6ewtTGQet0N3B6RJxX4r2U6tr1yTgO+GhE/EhEXAD8DFUDN1Tn+p09xqT6MTebk5tfAK6IMnhxRBxZ8rNtdG6+nepLw19HNd5LT58VVAvmaXPyFMZ/D5VmUm3+N1Dl5t8Aw+U75SW9xNTFf46It0XEL1CNR/zHHbEtuM+jNi71WWb+PXAd8J+msZlPUA2W9mDp5vcVql8DycxvUQ2o+Z3SnXBSXfUy81mqX14+SdWI9CzwO8A/yMxXqAYz3Eo1iOG/Bu7qqLsd+B/A/SWu+6dxbJdR/fLzPeDmciyvT7LuNuBRqut97wZunEYcmsdqloergCciYphqYNLVmflaZr5MNfbBHwDPUf0KO7oL/DbgA1R5+RvAr2XmD7rs4/epcvbLEfEK1Yfnd5XnbqLq1vsc8CRv/WB9GVUX+e9RXU/+v8Y5ljFl5veBC6gG1H8ROAXYyeTy+yGqwVK/TzW46fmZ+WJ57veB86Oafeq6XmJTfZibzcnNzLyTqqfIbeU8P0412GrblcCWcp5/nepzwmFUefwg1aUOaiDztDl5Woz3HirNmJr9b/htqu+sr1A1WM1Ep4PvUf2/2Es1gPdvlpig+t55Sonrf8/AvhohRl5yqyYoXXXfoBok87v9jmcuRcQ1VANvj/tLT0QkVbfH6c5QIHW1kPNwNpTzOQR8KDO/Os56F1ENWPov5io2NYu5ObMmm5vSVJinM8v3UM0XTfnfEBGDVIOTT2dMqXnHnkvNdBrVNKbfm2jFpouIn46IfxqVFVQDNd7Z77gkFlAezpZy2e2PRzWOW/va926XIEhTYW5Ok7mpOWCeTpN5qnnK/w0NZuNSTUXEL0TEcJfl74CvAp8oXQ2nut3tY2z3kzN/FDPi7VTXp79KdRneBmDbOOdnuK/Ral4xD2fdzwPfpuqa/ytUM4/8XUR8YYzz84X+hqu6MDdnnbmpaTNPZ515qkZqyv+GiPjkGNvb3sv2FgIvi5MkSZIkSVLP7LkkSZIkSZKkntm4JEmSJEmSpJ4t6ncAM+3YY4/NpUuXjvn8q6++yuGHHz53ARlDLffflBgeffTR72fmO+YwpDkxUZ5CPf4+vWpy7NDs+PsR+0LN0zq8Toyh//tvSgzmaf8YQ//335QYFmqeQj3+PjPB46iX2TiOcfM0M+fVsmzZshzPV7/61XGfnwvG0P/9NyUGYGfWIK9mepkoTydzbuqsybFnNjv+fsS+UPO0Dq8TY+j//psSg3naP8bQ//03JYaFmqeTOTdN4XHUy2wcx3h5OuFlcRGxKSL2RcTjHWVXRsRzEfFYWc7peO6KiNgdEU9FxNkd5csiYld57rqIiFJ+aETcXsofioilHXXWRMTTZVkz1VY1SZIkSZIkza7JjLm0GVjVpfzazDyjLPcARMQpwGrg1FLn8xFxSFn/BmAtcHJZ2tu8GHgpM08CrgWuKds6Gvg08C5gBfDpiDhqykcoSZIkSZKkWTNh41Jmfg3YP8ntnQvclpmvZ+YzwG5gRUQcDxyRmQ+UrlQ3Aed11NlS7t8BrCy9ms4GdmTm/sx8CdhB90YuSZIkSZIk9cl0BvS+LCIuBHYCl5cGoMXAgx3rDJWyH5T7o8spt88CZOaBiHgZOKazvEudESJiLVWvKAYGBmi1WmMGPTw8PO7zc8EY+r//fsaw67mXD94/8chD+n4e6mrXcy9z0bq7Adhz9fv6HI2kbpaWHAXzVKor81SqPz/3aj7otXHpBuAqIMvtBuDDQHRZN8cpp8c6IwszNwIbAZYvX56Dg4NjBt5qtRjv+blgDP3ffz9juKjjQ97mVYf3/TxIkiRJkjQdkxlz6S0y84XMfCMzfwh8kWpMJKh6F53QseoSYG8pX9KlfESdiFgEHEl1Gd5Y25IkSZIkSVJN9NS4VMZQans/0J5J7i5gdZkB7kSqgbsfzszngVci4swyntKFwLaOOu2Z4M4H7i/jMt0LnBURR5WBvM8qZZIkSZIkSaqJCS+Li4hbgUHg2IgYoprBbTAizqC6TG0P8BGAzHwiIrYCTwIHgEsz842yqUuoZp47DNheFoAbgZsjYjdVj6XVZVv7I+Iq4JGy3mcyc7IDi0uSJEmSJGkOTNi4lJkf7FJ84zjrrwfWdynfCZzWpfw14IIxtrUJ2DRRjJIkSZKk+S8iNgG/DOzLzNNK2dHA7cBSqs4Pv14mnCIirgAuBt4APpqZ95byZbzZ+eEe4GOZmRFxKNXs5suAF4EPZOaeUmcN8LsllP+Sme1Zz6UFr6fL4iRJkiRJ6oPNwKpRZeuA+zLzZOC+8piIOIXqyphTS53PR8Qhpc4NVDOOn1yW9jYvBl7KzJOAa4FryraOprqK511UYw5/ugzfIgkblyRJkiRJDZGZX6MaTqXTuUC7F9EW4LyO8tsy8/XMfAbYDawoYwgfkZkPlPF+bxpVp72tO4CVZdzgs4Edmbm/9IrawVsbuaQFa8LL4iRJkiRJqrGBMokUmfl8RBxXyhcDD3asN1TKflDujy5v13m2bOtARLwMHNNZ3qXOCBGxlqpXFAMDA7RarfGDPwwuP/0AwITr1tnw8HCj42/zOHpj45IkSZIkaT6KLmU5TnmvdUYWZm4ENgIsX748BwcHxw3y+lu2sWFX9dV8z4fGX7fOWq0WEx1rE3gcvfGyOEmSJElSk71QLnWj3O4r5UPACR3rLQH2lvIlXcpH1ImIRcCRVJfhjbUtSdi4JEmSJElqtruANeX+GmBbR/nqiDg0Ik6kGrj74XIJ3SsRcWYZT+nCUXXa2zofuL+My3QvcFZEHFUG8j6rlEnCy+IkSZIkSQ0REbcCg8CxETFENYPb1cDWiLgY+C5wAUBmPhERW4EngQPApZn5RtnUJVQzzx0GbC8LwI3AzRGxm6rH0uqyrf0RcRXwSFnvM5k5emBxacGycUmSJEmS1AiZ+cExnlo5xvrrgfVdyncCp3Upf43SONXluU3ApkkHKy0gXhYnzQMRsSki9kXE4x1lV0bEcxHxWFnO6XjuiojYHRFPRcTZHeXLImJXee660k2Y0pX49lL+UEQs7aizJiKeLku7C7GkUcxTqf7MU0mSemPjkjQ/bAZWdSm/NjPPKMs9ABFxClX33lNLnc9HxCFl/Ruopk09uSztbV4MvJSZJwHXAteUbR1N1RX5XcAK4NPlGnRJb7UZ81Squ82Yp5IkTZmNS9I8kJlfo7omfDLOBW7LzNcz8xlgN7CizKxxRGY+UAYtvAk4r6POlnL/DmBl+RX2bGBHZu7PzJeAHXT/UC4teOapVH/mqSRJvXHMJWl+uywiLgR2ApeXD6yLgQc71hkqZT8o90eXU26fBcjMAxHxMnBMZ3mXOiNExFqqX3EZGBig1WqNG/jAYXD56QcAJly3boaHhxsXc6cmx9/Q2BuZp8PDw1x++hsHH/fjvNfh793vGPq9/wUUg3naowXy+qj1/o1B0lywcUmav24ArgKy3G4APgxEl3VznHJ6rDOyMHMjsBFg+fLlOTg4OE7ocP0t29iwq/oXtedD469bN61Wi4mOr86aHH8DY29snrZaLTZ8/dWDj/uRp3X4e/c7hn7vf4HEYJ5OwwJ4fdR+/8YgaS54WZw0T2XmC5n5Rmb+EPgi1RgOUP0aekLHqkuAvaV8SZfyEXUiYhFwJNVlA2NtS9IkmKdS/ZmnkiRNzMYlaZ4qYz60vR9oz3xzF7C6zFhzItVAow9n5vPAKxFxZhn/4UJgW0ed9sw15wP3l3Ek7gXOioijysCjZ5UySZNgnkr1Z55KkjQxL4uT5oGIuBUYBI6NiCGqGWcGI+IMqm71e4CPAGTmExGxFXgSOABcmpntARkuoZop5zBge1kAbgRujojdVL+wri7b2h8RVwGPlPU+k5mTHQhVWlDMU6n+zFNJknpj45I0D2TmB7sU3zjO+uuB9V3KdwKndSl/DbhgjG1tAjZNOlhpgTJPpfozTyVJ6o2XxUmSJEmSJKlnNi5JkiRJkiSpZzYuSZIkSZIkqWc2LkmSJEmSJKlnNi5JkiRJkiSpZzYuSZIkSZIkqWc2LkmSJEmSJKlnNi5JkiRJkhotIn4qIh7rWP4mIj4eEVdGxHMd5ed01LkiInZHxFMRcXZH+bKI2FWeuy4iopQfGhG3l/KHImLp3B+pVE82LkmSJEmSGi0zn8rMMzLzDGAZ8LfAneXpa9vPZeY9ABFxCrAaOBVYBXw+Ig4p698ArAVOLsuqUn4x8FJmngRcC1wzB4cmNYKNS5IkSZKk+WQl8O3M/Ktx1jkXuC0zX8/MZ4DdwIqIOB44IjMfyMwEbgLO66izpdy/A1jZ7tUkLXQTNi5FxKaI2BcRj3eUHR0ROyLi6XJ7VMdzM9a1MCLWlH08HRFrZuqgJUmSJEnz1mrg1o7Hl0XEX5Tvtu3vrouBZzvWGSpli8v90eUj6mTmAeBl4JiZD19qnkWTWGcz8DmqFtu2dcB9mXl1RKwrjz8xqmvhPwK+EhE/mZlv8GbXwgeBe6i6Fm6no2thRKym6lr4gYg4Gvg0sBxI4NGIuCszX5ruQUuSJEmS5p+IeBvwq8AVpegG4Cqq75RXARuADwPdehzlOOVM8FxnDGupvvsyMDBAq9UaN+aBw+Dy0w8ATLhunQ0PDzc6/jaPozcTNi5l5te6DFR2LjBY7m8BWsAn6OhaCDwTEe2uhXsoXQsBIqLdtXB7qXNl2dYdwOdKr6azgR2Zub/U2UHVINXZAi1JkiRJUtsvAX+emS8AtG8BIuKLwJ+Vh0PACR31lgB7S/mSLuWddYYiYhFwJLB/dACZuRHYCLB8+fIcHBwcN+Drb9nGhl3VV/M9Hxp/3TprtVpMdKxN4HH0ptcxlwYy83mAcntcKZ/JroVjbUuSJEmSpG4+SEeHhDKGUtv7gfZwL3cBq8swLSdSDdz9cPl++0pEnFk6PVwIbOuo0x6u5Xzg/jIuk7TgTeayuKmYya6Fk+pyCFPrdjg8PMz1t2w7+Pj0xUeOue5sqUM3u37H0O/99zOGdpfXfsYgSZIkzTcR8WPAe4GPdBR/NiLOoPouuaf9XGY+ERFbgSeBA8ClZTgXgEuohoc5jOpqm+2l/Ebg5nKFzn6qIWEk0Xvj0gsRcXxmPl9agveV8pnsWjjEm5feteu0ugUzlW6HrVaLDV9/9eDjfnQ7rEM3u37H0O/99zOGi9bdffD+5lWH9/08SJIkSfNBZv4towbYzszfGGf99cD6LuU7gdO6lL8GXDD9SKX5p9fL4jq7A65hZDfBmepaeC9wVkQcVUb0P6uUSZIkSZIkqSYm7LkUEbdS9SA6NiKGqGZwuxrYGhEXA9+ltN7OZNfCzNwfEVcBj5T1PtMe3FuSJEmSJEn1MJnZ4j44xlMrx1h/xroWZuYmYNNEMUqSJEmSJKk/er0sTpIkSZIkSbJxSZIkSZIkSb2zcUmSJEmSJEk9s3FJmgciYlNE7IuIxzvKjo6IHRHxdLk9quO5KyJid0Q8FRFnd5Qvi4hd5bnryuyOlBkgby/lD0XE0o46a8o+no6I9syPkkYxT6X6M08lSeqNjUvS/LAZWDWqbB1wX2aeDNxXHhMRp1DNynhqqfP5iDik1LkBWAucXJb2Ni8GXsrMk4BrgWvKto6mmkHyXcAK4NOdH7oljbAZ81Squ82Yp5IkTZmNS9I8kJlfA/aPKj4X2FLubwHO6yi/LTNfz8xngN3Aiog4HjgiMx/IzARuGlWnva07gJXlV9izgR2ZuT8zXwJ28NYP5ZIwT6UmME8lSeqNjUvS/DWQmc8DlNvjSvli4NmO9YZK2eJyf3T5iDqZeQB4GThmnG1JmhzzVKo/81SSpAks6ncAkuZcdCnLccp7rTNypxFrqS4RYGBggFarNW6QA4fB5acfAJhw3boZHh5uXMydmhx/k2MfpfZ5Ojw8zOWnv3HwcT/Oex3+3v2Ood/7X+AxmKeTsIBfH7XZvzFImgs2Lknz1wsRcXxmPl+66O8r5UPACR3rLQH2lvIlXco76wxFxCLgSKrLBoaAwVF1Wt2CycyNwEaA5cuX5+DgYLfVDrr+lm1s2FX9i9rzofHXrZtWq8VEx1dnTY6/gbE3Nk9brRYbvv7qwcf9yNM6/L37HUO/979AYjBPp2EBvD5qv39jkDQXvCxOmr/uAtqzzawBtnWUry4z1pxINdDow6Wr/ysRcWYZ/+HCUXXa2zofuL+MI3EvcFZEHFUGHj2rlEmaHPNUqj/zVJKkCdhzSZoHIuJWql88j42IIaoZZ64GtkbExcB3gQsAMvOJiNgKPAkcAC7NzHaf+UuoZso5DNheFoAbgZsjYjfVL6yry7b2R8RVwCNlvc9k5uiBUCVhnkpNYJ5KktQbG5ekeSAzPzjGUyvHWH89sL5L+U7gtC7lr1E+THd5bhOwadLBSguUeSrVn3kqSVJvvCxOkiRJkiRJPbNxSZIkSZIkST2zcUmSJEmS1HgRsScidkXEYxGxs5QdHRE7IuLpcntUx/pXRMTuiHgqIs7uKF9WtrM7Iq4rg/NTBvC/vZQ/FBFL5/oYpbqycUmSJEmSNF+8JzPPyMzl5fE64L7MPBm4rzwmIk6hGlT/VGAV8PmIOKTUuQFYSzUL5MnleYCLgZcy8yTgWuCaOTgeqRFsXJIkSZIkzVfnAlvK/S3AeR3lt2Xm65n5DLAbWBERxwNHZOYDmZnATaPqtLd1B7Cy3atJWuhsXJIkSZIkzQcJfDkiHo2ItaVsIDOfByi3x5XyxcCzHXWHStnicn90+Yg6mXkAeBk4ZhaOQ2qcRf0OQJIkSZKkGfDuzNwbEccBOyLiW+Os263HUY5TPl6dkRuuGrbWAgwMDNBqtcYNeuAwuPz0AwATrltnw8PDjY6/zePojY1LkiRJkqTGy8y95XZfRNwJrABeiIjjM/P5csnbvrL6EHBCR/UlwN5SvqRLeWedoYhYBBwJ7O8Sx0ZgI8Dy5ctzcHBw3Livv2UbG3ZVX833fGj8deus1Wox0bE2gcfRGy+LkyRJkiQ1WkQcHhFvb98HzgIeB+4C1pTV1gDbyv27gNVlBrgTqQbufrhcOvdKRJxZxlO6cFSd9rbOB+4v4zJJC549lyRJkiRJTTcA3FnG114E/FFmfikiHgG2RsTFwHeBCwAy84mI2Ao8CRwALs3MN8q2LgE2A4cB28sCcCNwc0TspuqxtHouDkxqAhuXJEmSJEmNlpnfAX62S/mLwMox6qwH1ncp3wmc1qX8NUrj1GxZuu7ug/f3XP2+2dyVNKO8LE6SJEmSJEk9s+eSJEmSGqfz1/3Nqw7vYySSxmKeSguHPZckSZIkSZLUMxuXJEmSJEmS1DMblyRJkiRJktSzaTUuRcSeiNgVEY9FxM5SdnRE7IiIp8vtUR3rXxERuyPiqYg4u6N8WdnO7oi4Lsr8kRFxaETcXsofioil04lXkiRJkiRJM2smei69JzPPyMzl5fE64L7MPBm4rzwmIk4BVgOnAquAz0fEIaXODcBa4OSyrCrlFwMvZeZJwLXANTMQryRJkiRJkmbIbFwWdy6wpdzfApzXUX5bZr6emc8Au4EVEXE8cERmPpCZCdw0qk57W3cAK9u9miRJkiRJktR/021cSuDLEfFoRKwtZQOZ+TxAuT2ulC8Gnu2oO1TKFpf7o8tH1MnMA8DLwDHTjFmSJEmSJEkzZNE06787M/dGxHHAjoj41jjrdutxlOOUj1dn5Iarhq21AAMDA7RarTGDGB4e5vLT3zj4eLx1Z8vw8HBf9lunGPq9/37GcPnpB/oegyRJkiRJM2VajUuZubfc7ouIO4EVwAsRcXxmPl8uedtXVh8CTuiovgTYW8qXdCnvrDMUEYuAI4H9XeLYCGwEWL58eQ4ODo4Zc6vVYsPXXz34eM+Hxl53trRaLcaLcSHE0O/99zOGi9bdffD+5lWH9/08SJIkSZI0HT1fFhcRh0fE29v3gbOAx4G7gDVltTXAtnL/LmB1mQHuRKqBux8ul869EhFnlvGULhxVp72t84H7y7hMkibJWR2l+jNPpfozTyVJGtt0xlwaAL4eEd8AHgbuzswvAVcD742Ip4H3lsdk5hPAVuBJ4EvApZnZvj7tEuAPqAb5/jawvZTfCBwTEbuB/0CZeU7SlDmro1R/5qlUf+apJEld9Ny4lJnfycyfLcupmbm+lL+YmSsz8+Ryu7+jzvrM/CeZ+VOZub2jfGdmnlaeu6zdOykzX8vMCzLzpMxckZnfmc7BSjrIWR2l+jNPpfozTyVJYvqzxUmqP2d1lOrPPJXqzzyVJGkM050tTlL9NW5WR4CBw96cWa9pM+o1fRbAJsff4Ngbl6fOvlqPGPq9/37G0IfZV83THizk12hd9t/PGJwlWVo4bFyS5rkmzuoIcP0t29iwq/oX1Y9ZHaejDrMhTkeT429q7E3MU2dfrUcM/d5/P2OY69lXzdPeLOTXaF32388Y5jJPI+IEqktNfwL4IbAxM38/Iq4E/i3w/8qqn8zMe0qdK6jGO3sD+Ghm3lvKlwGbgcOAe4CPZWZGxKFlH8uAF4EPZOaeWTsoqUG8LE6ax8JZHTVNS9fdfXDR7DBPpfozT6VGOABcnpk/A5wJXFoG1we4tgzGf0ZHw5ID70szyJ5L0vw2ANxZxgNdBPxRZn4pIh4BtkbExcB3gQugmtUxItqzOh7grbM6bqb6BWc7I2d1vLnM6rif6k1a0uSZp1L9madSzZXG2/YYaK9ExDd5c0yzbg4OvA88U3JvRUTsoQy8DxAR7YH3t5c6V5b6dwCfi4iwIViycUma18oMiz/bpfxFYOUYddYD67uU7wRO61L+GuXDtKSpM0+l+jNPpWaJiKXAPwMeAt4NXBYRFwI7qXo3vUTV8PRgR7X2APs/YJID70dEe+D978/GcXT2HN9z9ftmYxfSjLFxSZIkSZI0L0TEPwT+BPh4Zv5NRNwAXEU1QP5VwAbgw9Rk4H0YOZHNWJowGPp8GbTd4+iNjUuSJEmSpMaLiB+hali6JTP/FCAzX+h4/ovAn5WHtRh4H0ZOZDOWJkxwU4fB62eCx9EbB/SWJEmSJDVaGST/RuCbmfnfO8qP71jt/VSD8YMD70szyp5LkiRJkqSmezfwG8CuiHislH0S+GBEnEF1+doe4CPgwPvSTLNxSZIkSZLUaJn5dbqPiXTPOHUceF+aITYuSZIkSZJUY50zx4Gzx6l+HHNJkiRJkiRJPbNxSZIkSZIkST2zcUmSJEmSJEk9s3FJkiRJkiRJPbNxSZIkSZIkST1ztjhJkiRJkhqkc/Y4Z45THdhzSZIkSZIkST2zcUmSJEmSJEk9s3FJkiRJkiRJPXPMJUmSJEmSGsrxl1QH9lySJEmSJElSz2xckiRJkiRJUs+8LE6SNCl2uZYkSaq3zs9r4Gc2zR17LkmSJEmSJKln9lySJI2w67mXuWjUr16SJEmSNBYblyRJkiRJmocc1kBzpRGXxUXEqoh4KiJ2R8S6fscj6a3MU6n+zFOp/sxTqf6amqdL1919cJFmWu17LkXEIcD/BN4LDAGPRMRdmflkfyOT1GaeSvVnnkr1Z55K9Tdf8tQeTZpptW9cAlYAuzPzOwARcRtwLtCo5JXmOfN0gXEmkkYyT6X6M0+l+pt3eTpeTyY/42mymtC4tBh4tuPxEPCuPsUiqTvzdIHz169GME+l+jNPpfpbUHk6lUvoLj+x2LlbAAAIKklEQVT9ABetu9vPggtUExqXoktZjlghYi2wtjwcjoinxtnescD3D9a9Ztrx9WJEDH3S7xj6vf9axPCeayaM4R/PVSzTNNN5Ch1/nz7l6XT0/bU1TdOKv89/r36c+4Wap76f1iOGfu+/FjH4fjom87QeMfR7/7WIwTwdV9//PjPho+U4GvjZfbR58fdgdo5jzDxtQuPSEHBCx+MlwN7OFTJzI7BxMhuLiJ2ZuXzmwps6Y+j//o1hxs1onkKzz02TY4dmx9/k2OeA76fzMIZ+798YZpx5Og9j6Pf+jWHG+bl3DB5Hvcz1cTRhtrhHgJMj4sSIeBuwGrirzzFJGsk8lerPPJXqzzyV6s88lbqofc+lzDwQEZcB9wKHAJsy84k+hyWpg3kq1Z95KtWfeSrVn3kqdVf7xiWAzLwHuGeGNjfp7omzyBj6v38whhk1w3kKzT43TY4dmh1/k2Ofdb6fzop+x9Dv/YMxzCjzdFb0O4Z+7x+MYUb5uXdMHke9zOlxRGZOvJYkSZIkSZLURRPGXJIkSZIkSVJNzbvGpYi4ICKeiIgfRsTyUc9dERG7I+KpiDi7o3xZROwqz10XEVHKD42I20v5QxGxdIqxnBERD0bEYxGxMyJW9BrLdETEvy/7eSIiPtuPGMp2fzsiMiKOncsYIuL3IuJbEfEXEXFnRPz4XO5/jJhWlX3ujoh1M7ntJqhTnk7zOK6MiOdKjj8WEef0ehx10ITXZUTsKefvsYjYWcqOjogdEfF0uT2qY/2ufwdNrE55Gr6fjo7D99M3t1/7/1uzyTztGod5ap42RtPOTTT0c1hEbIqIfRHxeEfZlOOe7Vzp8Tjq830kM+fVAvwM8FNAC1jeUX4K8A3gUOBE4NvAIeW5h4GfBwLYDvxSKf93wBfK/dXA7VOM5csd2zoHaPUayzTOx3uArwCHlsfHzXUMZZsnUA1691fAsXMZA3AWsKjcvwa4ph/noCOeQ8q+3gm8rcRwSr9zZy6XOuXpNI/jSuC3u5T35bW1EF6XwJ72/5COss8C68r9dZPJcZdJneva5Cm+n3bG4fvpm/E04v/WbC7mqXnaZd/maUOWJp4bGvo5DPiXwD8HHp9O3LOZK9M4jiupyfeReddzKTO/mZlPdXnqXOC2zHw9M58BdgMrIuJ44IjMfCCrM30TcF5HnS3l/h3Ayim26iVwRLl/JLB3GrH06hLg6sx8HSAz9/UhBoBrgf9IdU7a5iSGzPxyZh4oDx8Elszl/rtYAezOzO9k5t8Dt5VYFoya5els6Ndrazqa/LrsfA1sYeRr4y1/hz7E10g1y1PfT9/k++mbmvx/a0aYp29hnpqnTTJfzk3tP4dl5teA/aOKpxR3HT7Hj3EcY5nz45h3jUvjWAw82/F4qJQtLvdHl4+oU/5JvwwcM4V9fhz4vYh4FvhvwBXTiKVXPwn8QlTdm/9PRPzcXMcQEb8KPJeZ3xj11Fyeh7YPU7XO9mv/4+1X/cnT6bqsdD3f1NGdtl+vreloyusygS9HxKMRsbaUDWTm8wDl9rhS3pRjahrfT30/Bd9P6848NU/BPK27Jp6b+fQ5bKpx1/lzfC2+jyyaiY3MtYj4CvATXZ76VGZuG6tal7Icp3y8OpOKBVgJ/FZm/klE/DpwI/CLPcYypgliWAQcBZwJ/BywNSLeOccxfJKqi+5bqs1UDJN5TUTEp4ADwC0zvf8pmu3t10Kd8nQ6Jnht3wBcVfZ3FbCB6oNcv15b01Hn2Dq9OzP3RsRxwI6I+NY46zblmPqmTnnq++mkYvD9dKQFkePm6UjmqXk6jzTx3CyEz2FN+xxfm+8jjWxcysxf7KHaENX1z21LqLrrDvFmd9HO8s46QxGxiKqL74huaOPFEhE3AR8rD/8Y+INpxDKmCWK4BPjT0uXt4Yj4IXDsXMUQEadTXeP5jdKzegnw51EN8jhjMUz0moiINcAvAyvLuWAm9z9FY+13XqlTnk7HZI8jIr4I/NmomNrm6rU1HY14XWbm3nK7LyLupOpe/UJEHJ+Zz5euvu3LIBpxTP1Upzz1/XT8GHw/7WpB5Lh5OpJ5ap7OI407N/Psc9hU467l5/jMfKF9v+/fR7IPA2rNxcJbBzY8lZEDWn2HNwe0eoTqF472gFbnlPJLGTmw4dYpxvBNYLDcXwk82mss0zgPvwl8ptz/SaqucTGXMYyKZw9vDmw4JzEAq4AngXeMKu/XOVhU9nUibw7ed2q/c6YfSx3ydJrxH99x/7eormvu22trmsdS+9clcDjw9o77/7fk9+8xckDGz070d3CZ0nnve57i+2m3ePbg+2nt/2/N1WKeHozBPDVPG7M07dzQ8M9hwFJGDoQ95bhnM1emcRy1+T7S9xfpLJzs91O1xr0OvADc2/Hcp6hGSX+KjhHRgeXA4+W5zwFRyn+U6peX3VQjqr9zirH8C+DR8kd9CFjWayzTOB9vA/6wbPPPgX811zGMimcPHTMMzEUM5e/3LPBYWb7Qz3NQtn8O8Jdl+5/qV770a6lTnk7zOG4GdgF/AdzFyH/ufXltTfN4av26pJpN5RtleaIdI9WYIPcBT5fboyf6O7hM6nzXJk/x/bRbPHvw/bT2/7dmezFP3xKDeWqeNmpp0rmhwZ/DgFuB54EflP+ZF/cS92znSo/HUZvvI+03E0mSJEmSJGnKFtJscZIkSZIkSZphNi5JkiRJkiSpZzYuSZIkSZIkqWc2LkmSJEmSJKlnNi5JkiRJkiSpZzYuSZIkSZIkqWc2LkmSJEmSJKlnNi5JkiRJkiSpZ/8fpvpCfZidsaQAAAAASUVORK5CYII=\n",
      "text/plain": [
       "<Figure size 1440x1152 with 30 Axes>"
      ]
     },
     "metadata": {
      "needs_background": "light"
     },
     "output_type": "display_data"
    }
   ],
   "source": [
    "tr.hist(bins = 50, figsize =(20,16))\n"
   ]
  },
  {
   "cell_type": "code",
   "execution_count": 6,
   "metadata": {},
   "outputs": [
    {
     "data": {
      "text/plain": [
       "<matplotlib.collections.PathCollection at 0x24cad876d48>"
      ]
     },
     "execution_count": 6,
     "metadata": {},
     "output_type": "execute_result"
    },
    {
     "data": {
      "image/png": "iVBORw0KGgoAAAANSUhEUgAAAYYAAAD4CAYAAADo30HgAAAABHNCSVQICAgIfAhkiAAAAAlwSFlzAAALEgAACxIB0t1+/AAAADh0RVh0U29mdHdhcmUAbWF0cGxvdGxpYiB2ZXJzaW9uMy4xLjMsIGh0dHA6Ly9tYXRwbG90bGliLm9yZy+AADFEAAAPiElEQVR4nO3dfayed13H8ffHditLcGDsyGofbA0lsZsEt5umalSE6ioYOg3q8Q9HhNiwDAQToxtNUP5YgmgkTt1MI8uoITZTHtrAmsniA/9sK2dkY+tG8cjAHVtDQYERtNj59Y/7Wrh/59znYT29zzl3z/uV3Ml1f3/XdZ/vb7/tfHY9nHNSVUiS9LzvWekGJEmri8EgSWoYDJKkhsEgSWoYDJKkxvqVbmCpNm7cWNu3b1/pNiRprDzyyCNfraqrho2NfTBs376dycnJlW5DksZKki/PNealJElSw2CQJDUMBklSw2CQJDUMBklSY+yfSpI0Ottv/eSs2pfe94YV6ETPW4418YxB0lDDvgHNV9foLdearLpgSLIvyakkU0luXel+JGmtWVXBkGQd8BfAzwO7gF9Lsmtlu5KktWVVBQOwG5iqqi9W1XeAI8D+Fe5JktaU1RYMm4FnBt5Pd7VGkgNJJpNMnj17dtmak6S1YLUFQ4bUZv3t0ao6VFW9qupdddXQ3wElSbpAqy0YpoGtA++3AKdXqBdJWpNWWzB8BtiZZEeSy4EJ4NgK9yStSXM9G+/PMayc5VqTVfUDblV1PsnbgfuBdcDdVXVyhduS1ixDYPVZjjVZVcEAUFX3AfetdB+StFattktJkqQVZjBIkhoGgySpYTBIkhoGgySpYTBIkhoGgySpYTBIkhoGgySpYTBIkhoGgySpYTBIkhoGgySpYTBIkhoGgySpYTBIkhoGgySpYTBIkhoGgySpYTBIkhoGgySpYTBIkhoGgySpYTBIkhoGgySpYTBIkhoGgySpYTBIkhoGgySpYTBIkhojC4Ykf5Tk80k+l+RjSV46MHZbkqkkp5LcMFC/Psnj3dgdSTKq/iRJw43yjOFTwLVV9UrgC8BtAEl2ARPANcA+4M4k67pj7gIOADu7174R9idJGmJkwVBVf19V57u3DwFbuu39wJGqOldVTwNTwO4km4Arq+rBqirgMHDjqPqTJA23XPcY3gIc77Y3A88MjE13tc3d9sz6LEkOJJlMMnn27NkRtCtJa9f6pRyc5AHg6iFDB6vqaLfPQeA88OHnDxuyf81Tn12sOgQcAuj1ekP3kSRdmCUFQ1XtnW88yZuBXwBe110egv6ZwNaB3bYAp7v6liF1SdIyGuVTSfuA3wPeWFXfHhg6Bkwk2ZBkB/2bzCeq6gzwbJI93dNINwFHR9WfJGm4JZ0xLODPgQ3Ap7qnTh+qqrdV1ckk9wJP0r/EdEtVPdcdczNwD3AF/XsSx2d9qiRppEYWDFX18nnGbgduH1KfBK4dVU+SpIX5k8+SpIbBIElqGAySpIbBIElqGAySpIbBIElqGAySpIbBIElqGAySpIbBIElqGAySpIbBIElqGAySpIbBIElqGAySpIbBIElqGAySpIbBIElqGAySpIbBIElqGAySpIbBIElqGAySpIbBIElqGAySpIbBIElqGAySpIbBIElqGAySpIbBIElqjDwYkvxOkkqycaB2W5KpJKeS3DBQvz7J493YHUky6v4kSa2RBkOSrcDPAv82UNsFTADXAPuAO5Os64bvAg4AO7vXvlH2J0mabdRnDB8Afheogdp+4EhVnauqp4EpYHeSTcCVVfVgVRVwGLhxxP1JkmYYWTAkeSPw71X12IyhzcAzA++nu9rmbntmfdhnH0gymWTy7NmzF7FrSdL6pRyc5AHg6iFDB4F3Az837LAhtZqnPrtYdQg4BNDr9YbuI0m6MEsKhqraO6ye5EeAHcBj3f3jLcBnk+ymfyawdWD3LcDprr5lSF2StIxGcimpqh6vqpdV1faq2k7/m/51VfUfwDFgIsmGJDvo32Q+UVVngGeT7OmeRroJODqK/iRJc1vSGcOFqKqTSe4FngTOA7dU1XPd8M3APcAVwPHuJUlaRssSDN1Zw+D724Hbh+w3CVy7HD1JkobzJ58lSQ2DQZLUMBgkSQ2DQZLUMBgkSQ2DQZLUMBgkSQ2DQZLUMBgkSQ2DQZLUMBgkSQ2DQZLUMBgkSQ2DQZLUMBgkSQ2DQZLUMBgkSQ2DQZLUMBgkSQ2DQZLUMBgkSQ2DQZLUMBgkSQ2DQZLUMBgkSQ2DQZLUMBgkSQ2DQZLUMBgkSQ2DQZLUGGkwJHlHklNJTiZ5/0D9tiRT3dgNA/Xrkzzejd2RJKPsT5I02/pRfXCSnwH2A6+sqnNJXtbVdwETwDXADwAPJHlFVT0H3AUcAB4C7gP2AcdH1aMkabZRnjHcDLyvqs4BVNVXuvp+4EhVnauqp4EpYHeSTcCVVfVgVRVwGLhxhP1JkoYYZTC8AvjJJA8n+eckr+7qm4FnBvab7mqbu+2ZdUnSMlrSpaQkDwBXDxk62H329wF7gFcD9yb5IWDYfYOapz7s6x6gf8mJbdu2vfDGJUlzWlIwVNXeucaS3Ax8tLssdCLJ/wEb6Z8JbB3YdQtwuqtvGVIf9nUPAYcAer3e0PCQJF2YUV5K+jjwWoAkrwAuB74KHAMmkmxIsgPYCZyoqjPAs0n2dE8j3QQcHWF/kqQhRvZUEnA3cHeSJ4DvAG/uzh5OJrkXeBI4D9zSPZEE/RvW9wBX0H8aySeSJGmZpf+9enz1er2anJxc6TYkaawkeaSqesPG/MlnSVLDYJAkNQwGSVLDYJAkNQwGSVLDYJAkNQwGSVLDYJAkNQwGSVLDYJAkNQwGSVLDYJAkNQwGSVLDYJAkNQwGSVLDYJAkNQwGSVLDYJAkNQwGSVLDYJAkNQwGSVLDYJAkNQwGSVLDYJAkNQwGSVLDYJAkNQwGSVLDYJAkNQwGSVLDYJAkNQwGSVJjZMGQ5FVJHkryaJLJJLsHxm5LMpXkVJIbBurXJ3m8G7sjSUbVnyRpuFGeMbwfeG9VvQp4T/eeJLuACeAaYB9wZ5J13TF3AQeAnd1r3wj7kyQNMcpgKODKbvslwOluez9wpKrOVdXTwBSwO8km4MqqerCqCjgM3DjC/iRJQ6wf4We/C7g/yR/TD6Af7+qbgYcG9pvuav/bbc+sz5LkAP0zC7Zt23Zxu5akNW5JwZDkAeDqIUMHgdcBv11VH0nyK8AHgb3AsPsGNU99drHqEHAIoNfrDd1HknRhlhQMVbV3rrEkh4F3dm//Fvirbnsa2Dqw6xb6l5mmu+2ZdUnSMhrlPYbTwE93268F/qXbPgZMJNmQZAf9m8wnquoM8GySPd3TSDcBR0fYnyRpiFHeY/hN4E+TrAf+h+6eQFWdTHIv8CRwHrilqp7rjrkZuAe4AjjevSRJyyj9B4DGV6/Xq8nJyZVuQ5LGSpJHqqo3bMyffJYkNQwGSVLDYJAkNQwGSVLDYJAkNQwGSVLDYJAkNQwGSVLDYJAkNQwGSVLDYJAkNQwGSVLDYJAkNQwGSVLDYJAkNQwGSVLDYJAkNQwGSVLDYJAkNQwGSVLDYJAkNQwGSVLDYJAkNQwGSVLDYJAkNQwGSVLDYJAkNQwGSVLDYJAkNQwGSVJj/VIOTvLLwB8APwzsrqrJgbHbgLcCzwG/VVX3d/XrgXuAK4D7gHdWVSXZABwGrge+BvxqVX1pKf3NZ/utn5xV+9L73jCqL6dFcE2k1WGpZwxPAL8EfHqwmGQXMAFcA+wD7kyyrhu+CzgA7Oxe+7r6W4H/qqqXAx8A/nCJvc1p2Deg+eoaPddEWj2WFAxV9VRVnRoytB84UlXnquppYArYnWQTcGVVPVhVRf8M4caBYz7Ubf8d8LokWUp/kqQXblT3GDYDzwy8n+5qm7vtmfXmmKo6D3wD+P5hH57kQJLJJJNnz569yK1L0tq24D2GJA8AVw8ZOlhVR+c6bEit5qnPd8zsYtUh4BBAr9cbuo8k6cIsGAxVtfcCPnca2DrwfgtwuqtvGVIfPGY6yXrgJcB/XsDXliQtwaguJR0DJpJsSLKD/k3mE1V1Bng2yZ7u/sFNwNGBY97cbb8J+IfuPsRFN9eTLj4Bs3JcE2n1yFK+9yb5ReDPgKuArwOPVtUN3dhB4C3AeeBdVXW8q/f47uOqx4F3dI+rvgj4a+BH6Z8pTFTVFxfqodfr1eTk5EK7SZIGJHmkqnpDx0b0P+XLxmCQpBduvmDwJ58lSQ2DQZLUMBgkSQ2DQZLUGPubz0nOAl9ewkdsBL56kdpZaZfKXJzH6nOpzOVSmQcsfS4/WFVXDRsY+2BYqiSTc92ZHzeXylycx+pzqczlUpkHjHYuXkqSJDUMBklSw2DofhnfJeJSmYvzWH0ulblcKvOAEc5lzd9jkCS1PGOQJDUMBklSY80EQ5J9SU4lmUpy65DxJLmjG/9ckutWos+FLGIer0nyjSSPdq/3rESfC0lyd5KvJHlijvGxWA9Y1FzGZU22JvnHJE8lOZnknUP2WfXrssh5rPo1SfKiJCeSPNbN471D9hnNelTVJf8C1gH/CvwQcDnwGLBrxj6vp/9rwAPsAR5e6b4vcB6vAT6x0r0uYi4/BVwHPDHH+Kpfjxcwl3FZk03Add329wJfGNP/ThYzj1W/Jt0/4xd325cBDwN7lmM91soZw25gqqq+WFXfAY4A+2fssx84XH0PAS9Nsmm5G13AYuYxFqrq08z/F/rGYT2ARc1lLFTVmar6bLf9LPAU3/2b7M9b9euyyHmset0/4291by/rXjOfFhrJeqyVYNgMPDPwfprZ/6IsZp+Vttgef6w7/Tye5Jrlae2iG4f1eCHGak2SbKf/R7MenjE0VusyzzxgDNYkybokjwJfAT5VVcuyHgv+zedLRIbUZibvYvZZaYvp8bP0fwfKt5K8Hvg4/T+tOm7GYT0Wa6zWJMmLgY/Q/8uL35w5POSQVbkuC8xjLNakqp4DXpXkpcDHklxbVYP3skayHmvljGEa2Drwfgtw+gL2WWkL9lhV33z+9LOq7gMuS7Jx+Vq8aMZhPRZlnNYkyWX0v5l+uKo+OmSXsViXheYxTmsCUFVfB/4J2DdjaCTrsVaC4TPAziQ7klwOTADHZuxzDLipu8u/B/hGVZ1Z7kYXsOA8klydJN32bvpr/LVl73TpxmE9FmVc1qTr8YPAU1X1J3PsturXZTHzGIc1SXJVd6ZAkiuAvcDnZ+w2kvVYE5eSqup8krcD99N/sufuqjqZ5G3d+F8C99G/wz8FfBv4jZXqdy6LnMebgJuTnAf+G5io7vGF1STJ39B/MmRjkmng9+nfXBub9XjeIuYyFmsC/ATw68Dj3XVtgHcD22Cs1mUx8xiHNdkEfCjJOvrBdW9VfWI5vm/5KzEkSY21cilJkrRIBoMkqWEwSJIaBoMkqWEwSJIaBoMkqWEwSJIa/w/j26BpscXCBAAAAABJRU5ErkJggg==\n",
      "text/plain": [
       "<Figure size 432x288 with 1 Axes>"
      ]
     },
     "metadata": {
      "needs_background": "light"
     },
     "output_type": "display_data"
    }
   ],
   "source": [
    "plt.scatter(tr['PRI_jet_num'], tr['DER_deltaeta_jet_jet'])"
   ]
  },
  {
   "cell_type": "code",
   "execution_count": 13,
   "metadata": {},
   "outputs": [
    {
     "data": {
      "text/plain": [
       "<matplotlib.axes._subplots.AxesSubplot at 0x24cad4854c8>"
      ]
     },
     "execution_count": 13,
     "metadata": {},
     "output_type": "execute_result"
    },
    {
     "data": {
      "image/png": "iVBORw0KGgoAAAANSUhEUgAAAYQAAAD4CAYAAADsKpHdAAAABHNCSVQICAgIfAhkiAAAAAlwSFlzAAALEgAACxIB0t1+/AAAADh0RVh0U29mdHdhcmUAbWF0cGxvdGxpYiB2ZXJzaW9uMy4xLjMsIGh0dHA6Ly9tYXRwbG90bGliLm9yZy+AADFEAAAWBElEQVR4nO3df4xd5Z3f8fcnON243oUlkIxc262RsFbLj8YpI9dVWml2HZXZbFUTCVQjGoxiyRElUlayVJn9o5tVZDWoZalAwVqnRDaELljsRrZC2C6CHa1SgVmzJTGGUEaLGya2QASWMKmgDPn2j/tMdT2MZ+7cGc/1rt8v6eie+z3nOec5/5zPnOecOydVhSRJHxl0ByRJ5wYDQZIEGAiSpMZAkCQBBoIkqVkx6A7069JLL63169f31fbnP/85q1atWtoOSdIyWcw57Nlnn32jqj4x27K/tYGwfv16jh492lfbsbExRkZGlrZDkrRMFnMOS/K/z7TMISNJEmAgSJIaA0GSBBgIkqTGQJAkAQaCJKnpORCSXJDkfyb5bvv+8SSPJ3m5fV7cte7tScaTvJTk2q76NUmOtWV3J0mr/1KSh1v9SJL1S3eIkqReLOQK4SvAi13fdwNPVNUG4In2nSRXANuAK4FR4N4kF7Q2e4GdwIY2jbb6DuCtqrocuAu4o6+jkST1radASLIW+G3gv3aVtwIH2vwB4Lqu+kNV9V5VvQKMA5uSrAYurKqnqvMShvtntJne1iPAlumrB0nS8uj1l8r/Bfj3wK901Yaq6hRAVZ1K8slWXwM83bXeRKu93+Zn1qfbvNq2NZXkbeAS4I3uTiTZSecKg6GhIcbGxnrs/ukmJyf7bitJAMd+8vbA9n3ZRReclXPYvIGQ5F8Br1fVs0lGetjmbH/Z1xz1udqcXqjaB+wDGB4ern5/uu2/rpC0WLfsfnRg+94/uuqsnMN6uUL4DPCvk3wO+BhwYZJvA68lWd2uDlYDr7f1J4B1Xe3XAidbfe0s9e42E0lWABcBb/Z5TJKkPsx7D6Gqbq+qtVW1ns7N4ier6t8Ch4HtbbXtwKE2fxjY1p4cuozOzeNn2vDSO0k2t/sDN89oM72t69s+fNmzJC2jxfy3068DB5PsAH4M3ABQVceTHAReAKaA26rqg9bmVmA/sBJ4rE0A9wEPJBmnc2WwbRH9kiT1YUGBUFVjwFib/ymw5Qzr7QH2zFI/Clw1S/1dWqBIkgbDXypLkgADQZLUGAiSJMBAkCQ1BoIkCTAQJEmNgSBJAgwESVJjIEiSAANBktQYCJIkwECQJDUGgiQJMBAkSY2BIEkCDARJUmMgSJKAHgIhyceSPJPkB0mOJ/n9Vv9qkp8kea5Nn+tqc3uS8SQvJbm2q35NkmNt2d3t3cq09y8/3OpHkqxf+kOVJM2llyuE94DfrKpPARuB0SSb27K7qmpjm74HkOQKOu9EvhIYBe5NckFbfy+wE9jQptFW3wG8VVWXA3cBdyz+0CRJCzFvIFTHZPv60TbVHE22Ag9V1XtV9QowDmxKshq4sKqeqqoC7geu62pzoM0/AmyZvnqQJC2PFb2s1P7Cfxa4HPhGVR1J8lvAl5PcDBwFdlXVW8Aa4Omu5hOt9n6bn1mnfb4KUFVTSd4GLgHemNGPnXSuMBgaGmJsbKz3I+0yOTnZd1tJAth19dTA9n22zmE9BUJVfQBsTPKrwHeSXEVn+OdrdK4WvgbcCXwRmO0v+5qjzjzLuvuxD9gHMDw8XCMjI710/0PGxsbot60kAdyy+9GB7Xv/6Kqzcg5b0FNGVfU3wBgwWlWvVdUHVfUL4JvAprbaBLCuq9la4GSrr52lflqbJCuAi4A3F3QkkqRF6eUpo0+0KwOSrAQ+C/yo3ROY9nng+TZ/GNjWnhy6jM7N42eq6hTwTpLN7f7AzcChrjbb2/z1wJPtPoMkaZn0MmS0GjjQ7iN8BDhYVd9N8kCSjXSGdk4AXwKoquNJDgIvAFPAbW3ICeBWYD+wEnisTQD3AQ8kGadzZbBtCY5NkrQA8wZCVf0Q+PQs9S/M0WYPsGeW+lHgqlnq7wI3zNcXSdLZ4y+VJUmAgSBJagwESRJgIEiSGgNBkgQYCJKkxkCQJAE9/i+jv2uO/eTtgf0fkhNf/+2B7FeS5uMVgiQJMBAkSY2BIEkCDARJUmMgSJIAA0GS1BgIkiTAQJAkNQaCJAno7Z3KH0vyTJIfJDme5Pdb/eNJHk/ycvu8uKvN7UnGk7yU5Nqu+jVJjrVld7d3K9Pev/xwqx9Jsn7pD1WSNJderhDeA36zqj4FbARGk2wGdgNPVNUG4In2nSRX0Hkn8pXAKHBvex8zwF5gJ7ChTaOtvgN4q6ouB+4C7liCY5MkLcC8gVAdk+3rR9tUwFbgQKsfAK5r81uBh6rqvap6BRgHNiVZDVxYVU9VVQH3z2gzva1HgC3TVw+SpOXR0z+3a3/hPwtcDnyjqo4kGaqqUwBVdSrJJ9vqa4Cnu5pPtNr7bX5mfbrNq21bU0neBi4B3pjRj510rjAYGhpibGysx8M83dBK2HX1VF9tF6vfPks6twzqHAIwOTl5Vs4lPQVCVX0AbEzyq8B3klw1x+qz/WVfc9TnajOzH/uAfQDDw8M1MjIyV7fP6J4HD3HnscH8o9cTN40MZL+Sltag/mMywP7RVfR7/pvLgp4yqqq/AcbojP2/1oaBaJ+vt9UmgHVdzdYCJ1t97Sz109okWQFcBLy5kL5Jkhanl6eMPtGuDEiyEvgs8CPgMLC9rbYdONTmDwPb2pNDl9G5efxMG156J8nmdn/g5hltprd1PfBku88gSVomvYybrAYOtPsIHwEOVtV3kzwFHEyyA/gxcANAVR1PchB4AZgCbmtDTgC3AvuBlcBjbQK4D3ggyTidK4NtS3FwkqTezRsIVfVD4NOz1H8KbDlDmz3AnlnqR4EP3X+oqndpgSJJGgx/qSxJAgwESVJjIEiSAANBktQYCJIkwECQJDUGgiQJMBAkSY2BIEkCDARJUmMgSJIAA0GS1BgIkiTAQJAkNQaCJAkwECRJTS+v0FyX5M+TvJjkeJKvtPpXk/wkyXNt+lxXm9uTjCd5Kcm1XfVrkhxry+5ur9KkvW7z4VY/kmT90h+qJGkuvVwhTAG7qurXgc3AbUmuaMvuqqqNbfoeQFu2DbgSGAXuba/fBNgL7KTznuUNbTnADuCtqrocuAu4Y/GHJklaiHkDoapOVdVftfl3gBeBNXM02Qo8VFXvVdUrwDiwKclq4MKqeqqqCrgfuK6rzYE2/wiwZfrqQZK0PBZ0D6EN5XwaONJKX07ywyTfSnJxq60BXu1qNtFqa9r8zPppbapqCngbuGQhfZMkLc6KXldM8svAHwO/U1U/S7IX+BpQ7fNO4IvAbH/Z1xx15lnW3YeddIacGBoaYmxsrNfun2ZoJey6eqqvtovVb58lnVsGdQ4BmJycPCvnkp4CIclH6YTBg1X1JwBV9VrX8m8C321fJ4B1Xc3XAidbfe0s9e42E0lWABcBb87sR1XtA/YBDA8P18jISC/d/5B7HjzEncd6zsIldeKmkYHsV9LSumX3owPb9/7RVfR7/ptLL08ZBbgPeLGq/qCrvrprtc8Dz7f5w8C29uTQZXRuHj9TVaeAd5Jsbtu8GTjU1WZ7m78eeLLdZ5AkLZNe/kz+DPAF4FiS51rtd4Ebk2ykM7RzAvgSQFUdT3IQeIHOE0q3VdUHrd2twH5gJfBYm6ATOA8kGadzZbBtcYclSVqoeQOhqr7P7GP835ujzR5gzyz1o8BVs9TfBW6Yry+SpLPHXypLkgADQZLUGAiSJMBAkCQ1BoIkCTAQJEmNgSBJAgwESVJjIEiSAANBktQYCJIkwECQJDUGgiQJMBAkSY2BIEkCDARJUmMgSJKA3t6pvC7Jnyd5McnxJF9p9Y8neTzJy+3z4q42tycZT/JSkmu76tckOdaW3d3erUx7//LDrX4kyfqlP1RJ0lx6uUKYAnZV1a8Dm4HbklwB7AaeqKoNwBPtO23ZNuBKYBS4N8kFbVt7gZ3AhjaNtvoO4K2quhy4C7hjCY5NkrQA8wZCVZ2qqr9q8+8ALwJrgK3AgbbaAeC6Nr8VeKiq3quqV4BxYFOS1cCFVfVUVRVw/4w209t6BNgyffUgSVoeKxaychvK+TRwBBiqqlPQCY0kn2yrrQGe7mo20Wrvt/mZ9ek2r7ZtTSV5G7gEeGPG/nfSucJgaGiIsbGxhXT//xtaCbuunuqr7WL122dJ55ZBnUMAJicnz8q5pOdASPLLwB8Dv1NVP5vjD/jZFtQc9bnanF6o2gfsAxgeHq6RkZF5ej27ex48xJ3HFpSFS+bETSMD2a+kpXXL7kcHtu/9o6vo9/w3l56eMkryUTph8GBV/Ukrv9aGgWifr7f6BLCuq/la4GSrr52lflqbJCuAi4A3F3owkqT+9fKUUYD7gBer6g+6Fh0Gtrf57cChrvq29uTQZXRuHj/ThpfeSbK5bfPmGW2mt3U98GS7zyBJWia9jJt8BvgCcCzJc632u8DXgYNJdgA/Bm4AqKrjSQ4CL9B5Qum2qvqgtbsV2A+sBB5rE3QC54Ek43SuDLYt8rgkSQs0byBU1feZfYwfYMsZ2uwB9sxSPwpcNUv9XVqgSJIGw18qS5IAA0GS1BgIkiTAQJAkNQaCJAkwECRJjYEgSQIMBElSYyBIkgADQZLUGAiSJMBAkCQ1BoIkCTAQJEmNgSBJAgwESVJjIEiSgN7eqfytJK8neb6r9tUkP0nyXJs+17Xs9iTjSV5Kcm1X/Zokx9qyu9t7lWnvXn641Y8kWb+0hyhJ6kUvVwj7gdFZ6ndV1cY2fQ8gyRV03od8ZWtzb5IL2vp7gZ3AhjZNb3MH8FZVXQ7cBdzR57FIkhZh3kCoqr+g8+L7XmwFHqqq96rqFWAc2JRkNXBhVT1VVQXcD1zX1eZAm38E2DJ99SBJWj4rFtH2y0luBo4Cu6rqLWAN8HTXOhOt9n6bn1mnfb4KUFVTSd4GLgHemLnDJDvpXGUwNDTE2NhYXx0fWgm7rp7qq+1i9dtnSeeWQZ1DACYnJ8/KuaTfQNgLfA2o9nkn8EVgtr/sa4468yw7vVi1D9gHMDw8XCMjIwvq9LR7HjzEnccWk4X9O3HTyED2K2lp3bL70YHte//oKvo9/82lr6eMquq1qvqgqn4BfBPY1BZNAOu6Vl0LnGz1tbPUT2uTZAVwEb0PUUmSlkhfgdDuCUz7PDD9BNJhYFt7cugyOjePn6mqU8A7STa3+wM3A4e62mxv89cDT7b7DJKkZTTvuEmSPwJGgEuTTAC/B4wk2UhnaOcE8CWAqjqe5CDwAjAF3FZVH7RN3UrniaWVwGNtArgPeCDJOJ0rg21LcWCSpIWZNxCq6sZZyvfNsf4eYM8s9aPAVbPU3wVumK8fkqSzy18qS5IAA0GS1BgIkiTAQJAkNQaCJAkwECRJjYEgSQIMBElSYyBIkgADQZLUGAiSJMBAkCQ1BoIkCTAQJEmNgSBJAgwESVJjIEiSgB4CIcm3krye5Pmu2seTPJ7k5fZ5cdey25OMJ3kpybVd9WuSHGvL7m7vVqa9f/nhVj+SZP3SHqIkqRe9XCHsB0Zn1HYDT1TVBuCJ9p0kV9B5J/KVrc29SS5obfYCO4ENbZre5g7graq6HLgLuKPfg5Ek9W/eQKiqvwDenFHeChxo8weA67rqD1XVe1X1CjAObEqyGriwqp6qqgLun9FmeluPAFumrx4kSctnRZ/thqrqFEBVnUryyVZfAzzdtd5Eq73f5mfWp9u82rY1leRt4BLgjZk7TbKTzlUGQ0NDjI2N9df5lbDr6qm+2i5Wv32WdG4Z1DkEYHJy8qycS/oNhDOZ7S/7mqM+V5sPF6v2AfsAhoeHa2RkpI8uwj0PHuLOY0t96L05cdPIQPYraWndsvvRge17/+gq+j3/zaXfp4xea8NAtM/XW30CWNe13lrgZKuvnaV+WpskK4CL+PAQlSTpLOs3EA4D29v8duBQV31be3LoMjo3j59pw0vvJNnc7g/cPKPN9LauB55s9xkkScto3nGTJH8EjACXJpkAfg/4OnAwyQ7gx8ANAFV1PMlB4AVgCritqj5om7qVzhNLK4HH2gRwH/BAknE6VwbbluTIJEkLMm8gVNWNZ1i05Qzr7wH2zFI/Clw1S/1dWqBIkgbHXypLkgADQZLUGAiSJMBAkCQ1BoIkCTAQJEmNgSBJAgwESVJjIEiSAANBktQYCJIkwECQJDUGgiQJMBAkSY2BIEkCDARJUmMgSJKARQZCkhNJjiV5LsnRVvt4kseTvNw+L+5a//Yk40leSnJtV/2atp3xJHe39y5LkpbRUlwh/EZVbayq4fZ9N/BEVW0AnmjfSXIFnfclXwmMAvcmuaC12QvsBDa0aXQJ+iVJWoCzMWS0FTjQ5g8A13XVH6qq96rqFWAc2JRkNXBhVT1VVQXc39VGkrRMViyyfQF/lqSAP6yqfcBQVZ0CqKpTST7Z1l0DPN3VdqLV3m/zM+sfkmQnnSsJhoaGGBsb66vTQyth19VTfbVdrH77LOncMqhzCMDk5ORZOZcsNhA+U1Un20n/8SQ/mmPd2e4L1Bz1Dxc7gbMPYHh4uEZGRhbY3Y57HjzEnccWe+j9OXHTyED2K2lp3bL70YHte//oKvo9/81lUUNGVXWyfb4OfAfYBLzWhoFon6+31SeAdV3N1wInW33tLHVJ0jLqOxCSrEryK9PzwL8EngcOA9vbatuBQ23+MLAtyS8luYzOzeNn2vDSO0k2t6eLbu5qI0laJosZNxkCvtOeEF0B/Leq+tMkfwkcTLID+DFwA0BVHU9yEHgBmAJuq6oP2rZuBfYDK4HH2iRJWkZ9B0JV/TXwqVnqPwW2nKHNHmDPLPWjwFX99kWStHj+UlmSBBgIkqTGQJAkAQaCJKkxECRJgIEgSWoMBEkSYCBIkhoDQZIEGAiSpMZAkCQBBoIkqTEQJEmAgSBJagwESRJgIEiSGgNBkgScQ4GQZDTJS0nGk+wedH8k6XxzTgRCkguAbwC/BVwB3JjkisH2SpLOL+dEIACbgPGq+uuq+r/AQ8DWAfdJks4rKwbdgWYN8GrX9wngn85cKclOYGf7OpnkpT73dynwRp9tFyV3DGKvkv4u+Y07FnUO+0dnWnCuBEJmqdWHClX7gH2L3llytKqGF7sdSRqEs3UOO1eGjCaAdV3f1wInB9QXSTovnSuB8JfAhiSXJfl7wDbg8ID7JEnnlXNiyKiqppJ8GfjvwAXAt6rq+Fnc5aKHnSRpgM7KOSxVHxqqlySdh86VISNJ0oAZCJIkwECQpL8VkqxP8vzZ3IeBIEkCzrNASLIqyaNJfpDk+ST/ZtB9kqQFWJHkQJIfJnkkyd9fyo2fV4EAjAInq+pTVXUV8KeD7pAkLcCvAfuq6h8DPwP+3VJu/HwLhGPAZ5PckeRfVNXbg+6QJC3Aq1X1P9r8t4F/vpQbP68Coar+F3ANnWD4j0n+w4C7JEkLMfOHY0v6Q7LzKhCS/APg/1TVt4H/DPyTAXdJkhbiHyb5Z23+RuD7S7nxc+JfVyyjq4H/lOQXwPvArQPujyQtxIvA9iR/CLwM7F3KjfuvKyRJwHk2ZCRJOjMDQZIEGAiSpMZAkCQBBoIkqTEQJEmAgSBJav4fanCHfznfmkQAAAAASUVORK5CYII=\n",
      "text/plain": [
       "<Figure size 432x288 with 1 Axes>"
      ]
     },
     "metadata": {
      "needs_background": "light"
     },
     "output_type": "display_data"
    }
   ],
   "source": [
    "tr[(tr['PRI_jet_num'] >= 2)]['Prediction'].hist()"
   ]
  },
  {
   "cell_type": "code",
   "execution_count": 26,
   "metadata": {},
   "outputs": [
    {
     "data": {
      "text/html": [
       "<div>\n",
       "<style scoped>\n",
       "    .dataframe tbody tr th:only-of-type {\n",
       "        vertical-align: middle;\n",
       "    }\n",
       "\n",
       "    .dataframe tbody tr th {\n",
       "        vertical-align: top;\n",
       "    }\n",
       "\n",
       "    .dataframe thead th {\n",
       "        text-align: right;\n",
       "    }\n",
       "</style>\n",
       "<table border=\"1\" class=\"dataframe\">\n",
       "  <thead>\n",
       "    <tr style=\"text-align: right;\">\n",
       "      <th></th>\n",
       "      <th>Prediction</th>\n",
       "      <th>DER_mass_MMC</th>\n",
       "      <th>DER_mass_transverse_met_lep</th>\n",
       "      <th>DER_mass_vis</th>\n",
       "      <th>DER_pt_h</th>\n",
       "      <th>DER_deltaeta_jet_jet</th>\n",
       "      <th>DER_mass_jet_jet</th>\n",
       "      <th>DER_prodeta_jet_jet</th>\n",
       "      <th>DER_deltar_tau_lep</th>\n",
       "      <th>DER_pt_tot</th>\n",
       "      <th>...</th>\n",
       "      <th>PRI_met_phi</th>\n",
       "      <th>PRI_met_sumet</th>\n",
       "      <th>PRI_jet_num</th>\n",
       "      <th>PRI_jet_leading_pt</th>\n",
       "      <th>PRI_jet_leading_eta</th>\n",
       "      <th>PRI_jet_leading_phi</th>\n",
       "      <th>PRI_jet_subleading_pt</th>\n",
       "      <th>PRI_jet_subleading_eta</th>\n",
       "      <th>PRI_jet_subleading_phi</th>\n",
       "      <th>PRI_jet_all_pt</th>\n",
       "    </tr>\n",
       "    <tr>\n",
       "      <th>Id</th>\n",
       "      <th></th>\n",
       "      <th></th>\n",
       "      <th></th>\n",
       "      <th></th>\n",
       "      <th></th>\n",
       "      <th></th>\n",
       "      <th></th>\n",
       "      <th></th>\n",
       "      <th></th>\n",
       "      <th></th>\n",
       "      <th></th>\n",
       "      <th></th>\n",
       "      <th></th>\n",
       "      <th></th>\n",
       "      <th></th>\n",
       "      <th></th>\n",
       "      <th></th>\n",
       "      <th></th>\n",
       "      <th></th>\n",
       "      <th></th>\n",
       "      <th></th>\n",
       "    </tr>\n",
       "  </thead>\n",
       "  <tbody>\n",
       "    <tr>\n",
       "      <th>100000</th>\n",
       "      <td>s</td>\n",
       "      <td>138.470</td>\n",
       "      <td>51.655</td>\n",
       "      <td>97.827</td>\n",
       "      <td>27.980</td>\n",
       "      <td>0.910</td>\n",
       "      <td>124.711</td>\n",
       "      <td>2.666</td>\n",
       "      <td>3.064</td>\n",
       "      <td>41.928</td>\n",
       "      <td>...</td>\n",
       "      <td>-0.277</td>\n",
       "      <td>258.733</td>\n",
       "      <td>2</td>\n",
       "      <td>67.435</td>\n",
       "      <td>2.150</td>\n",
       "      <td>0.444</td>\n",
       "      <td>46.062</td>\n",
       "      <td>1.240</td>\n",
       "      <td>-2.475</td>\n",
       "      <td>113.497</td>\n",
       "    </tr>\n",
       "    <tr>\n",
       "      <th>100001</th>\n",
       "      <td>b</td>\n",
       "      <td>160.937</td>\n",
       "      <td>68.768</td>\n",
       "      <td>103.235</td>\n",
       "      <td>48.146</td>\n",
       "      <td>-999.000</td>\n",
       "      <td>-999.000</td>\n",
       "      <td>-999.000</td>\n",
       "      <td>3.473</td>\n",
       "      <td>2.078</td>\n",
       "      <td>...</td>\n",
       "      <td>-1.916</td>\n",
       "      <td>164.546</td>\n",
       "      <td>1</td>\n",
       "      <td>46.226</td>\n",
       "      <td>0.725</td>\n",
       "      <td>1.158</td>\n",
       "      <td>-999.000</td>\n",
       "      <td>-999.000</td>\n",
       "      <td>-999.000</td>\n",
       "      <td>46.226</td>\n",
       "    </tr>\n",
       "    <tr>\n",
       "      <th>100003</th>\n",
       "      <td>b</td>\n",
       "      <td>143.905</td>\n",
       "      <td>81.417</td>\n",
       "      <td>80.943</td>\n",
       "      <td>0.414</td>\n",
       "      <td>-999.000</td>\n",
       "      <td>-999.000</td>\n",
       "      <td>-999.000</td>\n",
       "      <td>3.310</td>\n",
       "      <td>0.414</td>\n",
       "      <td>...</td>\n",
       "      <td>0.060</td>\n",
       "      <td>86.062</td>\n",
       "      <td>0</td>\n",
       "      <td>-999.000</td>\n",
       "      <td>-999.000</td>\n",
       "      <td>-999.000</td>\n",
       "      <td>-999.000</td>\n",
       "      <td>-999.000</td>\n",
       "      <td>-999.000</td>\n",
       "      <td>0.000</td>\n",
       "    </tr>\n",
       "    <tr>\n",
       "      <th>100004</th>\n",
       "      <td>b</td>\n",
       "      <td>175.864</td>\n",
       "      <td>16.915</td>\n",
       "      <td>134.805</td>\n",
       "      <td>16.405</td>\n",
       "      <td>-999.000</td>\n",
       "      <td>-999.000</td>\n",
       "      <td>-999.000</td>\n",
       "      <td>3.891</td>\n",
       "      <td>16.405</td>\n",
       "      <td>...</td>\n",
       "      <td>-0.871</td>\n",
       "      <td>53.131</td>\n",
       "      <td>0</td>\n",
       "      <td>-999.000</td>\n",
       "      <td>-999.000</td>\n",
       "      <td>-999.000</td>\n",
       "      <td>-999.000</td>\n",
       "      <td>-999.000</td>\n",
       "      <td>-999.000</td>\n",
       "      <td>0.000</td>\n",
       "    </tr>\n",
       "    <tr>\n",
       "      <th>100006</th>\n",
       "      <td>s</td>\n",
       "      <td>148.754</td>\n",
       "      <td>28.862</td>\n",
       "      <td>107.782</td>\n",
       "      <td>106.130</td>\n",
       "      <td>0.733</td>\n",
       "      <td>158.359</td>\n",
       "      <td>0.113</td>\n",
       "      <td>2.941</td>\n",
       "      <td>2.545</td>\n",
       "      <td>...</td>\n",
       "      <td>-1.443</td>\n",
       "      <td>294.074</td>\n",
       "      <td>2</td>\n",
       "      <td>123.010</td>\n",
       "      <td>0.864</td>\n",
       "      <td>1.450</td>\n",
       "      <td>56.867</td>\n",
       "      <td>0.131</td>\n",
       "      <td>-2.767</td>\n",
       "      <td>179.877</td>\n",
       "    </tr>\n",
       "    <tr>\n",
       "      <th>...</th>\n",
       "      <td>...</td>\n",
       "      <td>...</td>\n",
       "      <td>...</td>\n",
       "      <td>...</td>\n",
       "      <td>...</td>\n",
       "      <td>...</td>\n",
       "      <td>...</td>\n",
       "      <td>...</td>\n",
       "      <td>...</td>\n",
       "      <td>...</td>\n",
       "      <td>...</td>\n",
       "      <td>...</td>\n",
       "      <td>...</td>\n",
       "      <td>...</td>\n",
       "      <td>...</td>\n",
       "      <td>...</td>\n",
       "      <td>...</td>\n",
       "      <td>...</td>\n",
       "      <td>...</td>\n",
       "      <td>...</td>\n",
       "      <td>...</td>\n",
       "    </tr>\n",
       "    <tr>\n",
       "      <th>349990</th>\n",
       "      <td>b</td>\n",
       "      <td>127.822</td>\n",
       "      <td>82.865</td>\n",
       "      <td>100.024</td>\n",
       "      <td>0.860</td>\n",
       "      <td>-999.000</td>\n",
       "      <td>-999.000</td>\n",
       "      <td>-999.000</td>\n",
       "      <td>3.210</td>\n",
       "      <td>0.860</td>\n",
       "      <td>...</td>\n",
       "      <td>2.674</td>\n",
       "      <td>120.320</td>\n",
       "      <td>0</td>\n",
       "      <td>-999.000</td>\n",
       "      <td>-999.000</td>\n",
       "      <td>-999.000</td>\n",
       "      <td>-999.000</td>\n",
       "      <td>-999.000</td>\n",
       "      <td>-999.000</td>\n",
       "      <td>0.000</td>\n",
       "    </tr>\n",
       "    <tr>\n",
       "      <th>349991</th>\n",
       "      <td>s</td>\n",
       "      <td>133.457</td>\n",
       "      <td>77.540</td>\n",
       "      <td>88.989</td>\n",
       "      <td>69.650</td>\n",
       "      <td>-999.000</td>\n",
       "      <td>-999.000</td>\n",
       "      <td>-999.000</td>\n",
       "      <td>2.484</td>\n",
       "      <td>2.490</td>\n",
       "      <td>...</td>\n",
       "      <td>-1.073</td>\n",
       "      <td>203.174</td>\n",
       "      <td>1</td>\n",
       "      <td>70.969</td>\n",
       "      <td>-1.234</td>\n",
       "      <td>2.521</td>\n",
       "      <td>-999.000</td>\n",
       "      <td>-999.000</td>\n",
       "      <td>-999.000</td>\n",
       "      <td>70.969</td>\n",
       "    </tr>\n",
       "    <tr>\n",
       "      <th>349993</th>\n",
       "      <td>s</td>\n",
       "      <td>130.075</td>\n",
       "      <td>3.918</td>\n",
       "      <td>66.781</td>\n",
       "      <td>77.369</td>\n",
       "      <td>0.936</td>\n",
       "      <td>322.296</td>\n",
       "      <td>-0.207</td>\n",
       "      <td>3.102</td>\n",
       "      <td>49.937</td>\n",
       "      <td>...</td>\n",
       "      <td>-1.768</td>\n",
       "      <td>694.010</td>\n",
       "      <td>3</td>\n",
       "      <td>155.864</td>\n",
       "      <td>-0.358</td>\n",
       "      <td>1.093</td>\n",
       "      <td>134.344</td>\n",
       "      <td>0.578</td>\n",
       "      <td>-2.215</td>\n",
       "      <td>546.066</td>\n",
       "    </tr>\n",
       "    <tr>\n",
       "      <th>349994</th>\n",
       "      <td>b</td>\n",
       "      <td>217.020</td>\n",
       "      <td>47.156</td>\n",
       "      <td>62.824</td>\n",
       "      <td>127.953</td>\n",
       "      <td>0.295</td>\n",
       "      <td>119.437</td>\n",
       "      <td>-0.014</td>\n",
       "      <td>2.318</td>\n",
       "      <td>3.628</td>\n",
       "      <td>...</td>\n",
       "      <td>0.220</td>\n",
       "      <td>271.082</td>\n",
       "      <td>2</td>\n",
       "      <td>141.752</td>\n",
       "      <td>0.237</td>\n",
       "      <td>3.126</td>\n",
       "      <td>32.423</td>\n",
       "      <td>-0.058</td>\n",
       "      <td>-1.137</td>\n",
       "      <td>174.176</td>\n",
       "    </tr>\n",
       "    <tr>\n",
       "      <th>349997</th>\n",
       "      <td>s</td>\n",
       "      <td>105.457</td>\n",
       "      <td>60.526</td>\n",
       "      <td>75.839</td>\n",
       "      <td>39.757</td>\n",
       "      <td>-999.000</td>\n",
       "      <td>-999.000</td>\n",
       "      <td>-999.000</td>\n",
       "      <td>2.390</td>\n",
       "      <td>22.183</td>\n",
       "      <td>...</td>\n",
       "      <td>-2.890</td>\n",
       "      <td>198.907</td>\n",
       "      <td>1</td>\n",
       "      <td>41.992</td>\n",
       "      <td>1.800</td>\n",
       "      <td>-0.166</td>\n",
       "      <td>-999.000</td>\n",
       "      <td>-999.000</td>\n",
       "      <td>-999.000</td>\n",
       "      <td>41.992</td>\n",
       "    </tr>\n",
       "  </tbody>\n",
       "</table>\n",
       "<p>138195 rows × 31 columns</p>\n",
       "</div>"
      ],
      "text/plain": [
       "       Prediction  DER_mass_MMC  DER_mass_transverse_met_lep  DER_mass_vis  \\\n",
       "Id                                                                           \n",
       "100000          s       138.470                       51.655        97.827   \n",
       "100001          b       160.937                       68.768       103.235   \n",
       "100003          b       143.905                       81.417        80.943   \n",
       "100004          b       175.864                       16.915       134.805   \n",
       "100006          s       148.754                       28.862       107.782   \n",
       "...           ...           ...                          ...           ...   \n",
       "349990          b       127.822                       82.865       100.024   \n",
       "349991          s       133.457                       77.540        88.989   \n",
       "349993          s       130.075                        3.918        66.781   \n",
       "349994          b       217.020                       47.156        62.824   \n",
       "349997          s       105.457                       60.526        75.839   \n",
       "\n",
       "        DER_pt_h  DER_deltaeta_jet_jet  DER_mass_jet_jet  DER_prodeta_jet_jet  \\\n",
       "Id                                                                              \n",
       "100000    27.980                 0.910           124.711                2.666   \n",
       "100001    48.146              -999.000          -999.000             -999.000   \n",
       "100003     0.414              -999.000          -999.000             -999.000   \n",
       "100004    16.405              -999.000          -999.000             -999.000   \n",
       "100006   106.130                 0.733           158.359                0.113   \n",
       "...          ...                   ...               ...                  ...   \n",
       "349990     0.860              -999.000          -999.000             -999.000   \n",
       "349991    69.650              -999.000          -999.000             -999.000   \n",
       "349993    77.369                 0.936           322.296               -0.207   \n",
       "349994   127.953                 0.295           119.437               -0.014   \n",
       "349997    39.757              -999.000          -999.000             -999.000   \n",
       "\n",
       "        DER_deltar_tau_lep  DER_pt_tot  ...  PRI_met_phi  PRI_met_sumet  \\\n",
       "Id                                      ...                               \n",
       "100000               3.064      41.928  ...       -0.277        258.733   \n",
       "100001               3.473       2.078  ...       -1.916        164.546   \n",
       "100003               3.310       0.414  ...        0.060         86.062   \n",
       "100004               3.891      16.405  ...       -0.871         53.131   \n",
       "100006               2.941       2.545  ...       -1.443        294.074   \n",
       "...                    ...         ...  ...          ...            ...   \n",
       "349990               3.210       0.860  ...        2.674        120.320   \n",
       "349991               2.484       2.490  ...       -1.073        203.174   \n",
       "349993               3.102      49.937  ...       -1.768        694.010   \n",
       "349994               2.318       3.628  ...        0.220        271.082   \n",
       "349997               2.390      22.183  ...       -2.890        198.907   \n",
       "\n",
       "        PRI_jet_num  PRI_jet_leading_pt  PRI_jet_leading_eta  \\\n",
       "Id                                                             \n",
       "100000            2              67.435                2.150   \n",
       "100001            1              46.226                0.725   \n",
       "100003            0            -999.000             -999.000   \n",
       "100004            0            -999.000             -999.000   \n",
       "100006            2             123.010                0.864   \n",
       "...             ...                 ...                  ...   \n",
       "349990            0            -999.000             -999.000   \n",
       "349991            1              70.969               -1.234   \n",
       "349993            3             155.864               -0.358   \n",
       "349994            2             141.752                0.237   \n",
       "349997            1              41.992                1.800   \n",
       "\n",
       "        PRI_jet_leading_phi  PRI_jet_subleading_pt  PRI_jet_subleading_eta  \\\n",
       "Id                                                                           \n",
       "100000                0.444                 46.062                   1.240   \n",
       "100001                1.158               -999.000                -999.000   \n",
       "100003             -999.000               -999.000                -999.000   \n",
       "100004             -999.000               -999.000                -999.000   \n",
       "100006                1.450                 56.867                   0.131   \n",
       "...                     ...                    ...                     ...   \n",
       "349990             -999.000               -999.000                -999.000   \n",
       "349991                2.521               -999.000                -999.000   \n",
       "349993                1.093                134.344                   0.578   \n",
       "349994                3.126                 32.423                  -0.058   \n",
       "349997               -0.166               -999.000                -999.000   \n",
       "\n",
       "        PRI_jet_subleading_phi  PRI_jet_all_pt  \n",
       "Id                                              \n",
       "100000                  -2.475         113.497  \n",
       "100001                -999.000          46.226  \n",
       "100003                -999.000           0.000  \n",
       "100004                -999.000           0.000  \n",
       "100006                  -2.767         179.877  \n",
       "...                        ...             ...  \n",
       "349990                -999.000           0.000  \n",
       "349991                -999.000          70.969  \n",
       "349993                  -2.215         546.066  \n",
       "349994                  -1.137         174.176  \n",
       "349997                -999.000          41.992  \n",
       "\n",
       "[138195 rows x 31 columns]"
      ]
     },
     "execution_count": 26,
     "metadata": {},
     "output_type": "execute_result"
    }
   ],
   "source": [
    "tr[tr['DER_mass_MMC'].gt(100)]"
   ]
  },
  {
   "cell_type": "code",
   "execution_count": 20,
   "metadata": {},
   "outputs": [
    {
     "data": {
      "text/plain": [
       "Id\n",
       "100319    14.005893\n",
       "100835    12.103299\n",
       "106645    10.595092\n",
       "107513    10.164475\n",
       "110023    15.300778\n",
       "            ...    \n",
       "343878    10.936694\n",
       "344107    15.008078\n",
       "347559    11.078314\n",
       "348151    10.291193\n",
       "349992    11.570907\n",
       "Name: PRI_tau_pt, Length: 125, dtype: float64"
      ]
     },
     "execution_count": 20,
     "metadata": {},
     "output_type": "execute_result"
    }
   ],
   "source": [
    "stan[stan['PRI_tau_pt'].gt(10)]['PRI_tau_pt']"
   ]
  },
  {
   "cell_type": "code",
   "execution_count": 29,
   "metadata": {},
   "outputs": [
    {
     "name": "stdout",
     "output_type": "stream",
     "text": [
      "38114 0\n",
      "0 0\n",
      "0 0\n",
      "0 0\n",
      "177457 0\n",
      "177457 30\n",
      "177457 106\n",
      "0 0\n",
      "0 0\n",
      "0 6\n",
      "0 70\n",
      "0 57\n",
      "177457 14\n",
      "0 29\n",
      "0 0\n",
      "0 0\n",
      "0 0\n",
      "0 0\n",
      "0 0\n",
      "0 0\n",
      "0 0\n",
      "0 0\n",
      "0 0\n",
      "99913 93\n",
      "99913 53\n",
      "99913 0\n",
      "177457 10\n",
      "177457 0\n",
      "177457 0\n",
      "0 125\n"
     ]
    }
   ],
   "source": [
    "cols1 = tr.drop('Prediction', axis = 1).columns\n",
    "cols2 = stan.columns\n",
    "for col1, col2 in zip(cols1, cols2) :\n",
    "    print(len(tr[tr[col1].lt(-100)]), len(stan[stan[col2].gt(10)]))"
   ]
  },
  {
   "cell_type": "code",
   "execution_count": null,
   "metadata": {},
   "outputs": [],
   "source": []
  }
 ],
 "metadata": {
  "kernelspec": {
<<<<<<< HEAD
   "display_name": "Python 3",
   "language": "python",
   "name": "python3"
=======
   "display_name": "Python [conda env:ada] *",
   "language": "python",
   "name": "conda-env-ada-py"
>>>>>>> 14c6075c
  },
  "language_info": {
   "codemirror_mode": {
    "name": "ipython",
    "version": 3
   },
   "file_extension": ".py",
   "mimetype": "text/x-python",
   "name": "python",
   "nbconvert_exporter": "python",
   "pygments_lexer": "ipython3",
<<<<<<< HEAD
   "version": "3.7.6"
=======
   "version": "3.8.5"
>>>>>>> 14c6075c
  }
 },
 "nbformat": 4,
 "nbformat_minor": 4
}<|MERGE_RESOLUTION|>--- conflicted
+++ resolved
@@ -45,7 +45,6 @@
   {
    "cell_type": "code",
    "execution_count": 5,
-<<<<<<< HEAD
    "metadata": {},
    "outputs": [
     {
@@ -128,8 +127,6 @@
   {
    "cell_type": "code",
    "execution_count": 8,
-=======
->>>>>>> 14c6075c
    "metadata": {},
    "outputs": [],
    "source": [
@@ -1061,15 +1058,9 @@
  ],
  "metadata": {
   "kernelspec": {
-<<<<<<< HEAD
    "display_name": "Python 3",
    "language": "python",
    "name": "python3"
-=======
-   "display_name": "Python [conda env:ada] *",
-   "language": "python",
-   "name": "conda-env-ada-py"
->>>>>>> 14c6075c
   },
   "language_info": {
    "codemirror_mode": {
@@ -1081,11 +1072,7 @@
    "name": "python",
    "nbconvert_exporter": "python",
    "pygments_lexer": "ipython3",
-<<<<<<< HEAD
-   "version": "3.7.6"
-=======
    "version": "3.8.5"
->>>>>>> 14c6075c
   }
  },
  "nbformat": 4,
